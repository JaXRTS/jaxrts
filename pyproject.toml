[project]
name = "jaxrts"
dynamic = [ "version" ]

description = ""
authors = [
  { name = "J. Lütgert", email = "julian.luetgert@uni-rostock.de" },
  { name = "S. Schumacher", email = "samuel.schumacher@uni-rostock.de" },
]
readme = "README.md"
dependencies = [
  "pint (>=0.24.4)",
  "numpy (>=2.2.2)",
  "matplotlib >= 3.10",
  "quadax >= 0.2.5",
  "jax (>=0.5.0)",
  "jaxlib (>=0.5.0)",
<<<<<<< HEAD
  "jpu @ git+https://www.github.com/dfm/jpu",
  "dill (>=0.3.9,<0.4.0)",
  "pybtex @ git+https://bitbucket.org/pybtex-devs/pybtex",
=======
  "jpu (>=0.0.5)",
  "dill (>=0.4.0,<0.5.0)",
>>>>>>> 07be65ae
]
requires-python = ">=3.10,<3.14"

[tool.poetry]
packages = [{ include = "jaxrts", from = "src" }]
version = "0.0.0"  # base version

[tool.poetry.requires-plugins]
poetry-dynamic-versioning = { version = ">=1.0.0,<2.0.0", extras = ["plugin"] }

[tool.poetry.group.dev.dependencies]
flake8 = "^7.1.1"
black = "^24.10.0"
ipython = "^8.32.0"
pytest = "^8.3.4"

[tool.poetry.group.docs.dependencies]
sphinx = "^7.4.7"
sphinx-rtd-theme = "^2.0.0"
sphinx-gallery = "^0.15.0"
sphinx-toolbox = "^3.8.2"
sphinxcontrib-bibtex = "^2.6.3"
scienceplots = "^2.1.1"
hankel = "^1.2.2"

[tool.poetry.group.NN]
optional = true

[tool.poetry.group.NN.dependencies]
flax = "^0.10.4"
orbax = "^0.1.9"

[build-system]
requires = ["poetry-core>=1.0.0", "poetry-dynamic-versioning>=1.0.0,<2.0.0"]
build-backend = "poetry_dynamic_versioning.backend"

[tool.black]
line-length = 79
target-version = ['py312']

[tool.poetry-dynamic-versioning]
enable = true
pattern = '(?P<base>\d+\.\d+\.\d+)'

[tool.poetry-dynamic-versioning.substitution]
folders = [
  { path = "src/jaxrts" }
]

[tool.ruff.lint]
select = [
    # pycodestyle
    "E",
    # Pyflakes
    "F",
    # pyupgrade
    "UP",
    # flake8-bugbear
    "B",
    # flake8-simplify
    "SIM",
    # isort
    "I",
]
ignore = [
  # Ambiguous variable names; for quantum numbers, this is annoying
  "E741",
  # Function uses loop variable; often, we have to define functions within
  # loops for jax; this is reducing the required arguments passed to the
  # function. Omit with care.
  "B023"
]<|MERGE_RESOLUTION|>--- conflicted
+++ resolved
@@ -15,14 +15,9 @@
   "quadax >= 0.2.5",
   "jax (>=0.5.0)",
   "jaxlib (>=0.5.0)",
-<<<<<<< HEAD
-  "jpu @ git+https://www.github.com/dfm/jpu",
-  "dill (>=0.3.9,<0.4.0)",
-  "pybtex @ git+https://bitbucket.org/pybtex-devs/pybtex",
-=======
   "jpu (>=0.0.5)",
   "dill (>=0.4.0,<0.5.0)",
->>>>>>> 07be65ae
+  "pybtex @ git+https://bitbucket.org/pybtex-devs/pybtex",
 ]
 requires-python = ">=3.10,<3.14"
 
