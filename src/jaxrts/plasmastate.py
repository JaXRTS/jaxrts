--- conflicted
+++ resolved
@@ -1,10 +1,7 @@
 import logging
 from abc import ABCMeta
-<<<<<<< HEAD
-from typing import List, Literal
-=======
 from copy import deepcopy
->>>>>>> 07be65ae
+from typing import Literal
 
 import jax
 import jpu.numpy as jnpu
