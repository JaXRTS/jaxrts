# To generate the __init__.py automatically, use Erotemic's great
# mkinit: https://github.com/Erotemic/mkinit/
#
# Run the command 'mkinit --relative src/athens -w'

__version__ = "0.1.0"


# <AUTOGEN_INIT>
from . import bound_free
from . import core_electron
from . import form_factors
from . import free_bound
from . import helpers
from . import instrument_function
from . import ion_feature
from . import electron_feature
from . import plasmastate
from . import plotting
from . import units

<<<<<<< HEAD
from .form_factors import (logger, pauling_atomic_ff, pauling_f10, pauling_f20,
                           pauling_f21, pauling_f30, pauling_f31, pauling_f32,
                           pauling_f40, pauling_f41, pauling_f42, pauling_f43,
                           pauling_size_screening_constants, pauling_xf,)
from .plasmastate import (PlasmaState,)
from .units import (ureg,)

__all__ = ['PlasmaState', 'bound_free', 'core_electron', 'form_factors',
           'free_bound', 'helpers', 'instrument_function', 'ion_feature',
           'logger', 'pauling_atomic_ff', 'pauling_f10', 'pauling_f20',
           'pauling_f21', 'pauling_f30', 'pauling_f31', 'pauling_f32',
           'pauling_f40', 'pauling_f41', 'pauling_f42', 'pauling_f43',
           'pauling_size_screening_constants', 'pauling_xf', 'plasmastate',
           'plotting', 'units', 'ureg']
=======
__all__ = ['bound_free', 'core_electron', 'free_bound', 'helpers',
           'instrument_function', 'ion_feature', 'electron_feature', 'plasmastate', 'plotting']
>>>>>>> 6e156cb2
# </AUTOGEN_INIT><|MERGE_RESOLUTION|>--- conflicted
+++ resolved
@@ -19,7 +19,6 @@
 from . import plotting
 from . import units
 
-<<<<<<< HEAD
 from .form_factors import (logger, pauling_atomic_ff, pauling_f10, pauling_f20,
                            pauling_f21, pauling_f30, pauling_f31, pauling_f32,
                            pauling_f40, pauling_f41, pauling_f42, pauling_f43,
@@ -34,8 +33,4 @@
            'pauling_f40', 'pauling_f41', 'pauling_f42', 'pauling_f43',
            'pauling_size_screening_constants', 'pauling_xf', 'plasmastate',
            'plotting', 'units', 'ureg']
-=======
-__all__ = ['bound_free', 'core_electron', 'free_bound', 'helpers',
-           'instrument_function', 'ion_feature', 'electron_feature', 'plasmastate', 'plotting']
->>>>>>> 6e156cb2
 # </AUTOGEN_INIT>