--- conflicted
+++ resolved
@@ -195,14 +195,7 @@
     Quantity
         Chemical potential
     """
-<<<<<<< HEAD
-    
-    A = 0.25945 # This would be Gregori.2003
-    A = 0.25054 # This would be Atzeni
-    A = 0.25954 # This would be Drake?
-=======
     A = 0.25954
->>>>>>> bc2fc17a
     B = 0.072
     b = 0.858
 
