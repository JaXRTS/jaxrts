"""
This submodule contains high-level wrappers for the different Models
implemented.
"""

import abc
import logging
from collections.abc import Callable
from copy import deepcopy
from typing import TYPE_CHECKING, Literal

from functools import partial

import jax
import jax.numpy as jnp
from jpu import numpy as jnpu

from . import (
    bound_free,
    ee_localfieldcorrections,
    form_factors,
    free_bound,
    free_free,
    hnc_potentials,
    hypernetted_chain,
    ion_feature,
    ipd,
    literature,
    plasma_physics,
    static_structure_factors,
)
from .analysis import ITCF_fsum
from .elements import MixElement, electron_distribution_ionized_state
from .plasma_physics import noninteracting_susceptibility_from_eps_RPA
from .setup import (
    Setup,
    convolve_stucture_factor_with_instrument,
    get_probe_setup,
)
from .units import Quantity, to_array, ureg

if TYPE_CHECKING:
    from .plasmastate import PlasmaState

logger = logging.getLogger(__name__)


# This defines a Model, abstractly.
class Model(metaclass=abc.ABCMeta):
    #: A list of keywords where this model is adequate for
    allowed_keys: list[str] = []
    #: A list of bibtex keys. Can be in the format ``[key1, key2]``, for
    #: general keys, ``[(key1, comment1), (key2, comment2)]``, if comments are
    #: desired, of ``[([key1, key2], comment1), (key3, comment2)]`` if the
    #: comment should apply to multiple keys.
    cite_keys: (
        list[str] | list[tuple[str, str]] | list[tuple[list[str], str]]
    ) = []

    def __init__(self):
        """ """
        self.model_key = ""

    @abc.abstractmethod
    def evaluate(
        self, plasma_state: "PlasmaState", setup: Setup
    ) -> jnp.ndarray: ...

    def prepare(  # noqa: B027
        self, plasma_state: "PlasmaState", key: str
    ) -> None:
        """
        Modify the plasma_state in place.

        As different prerequisites exist for different models, make sure to
        test that all relevant information is given in the PlasmaState, amend
        defaults if necessary.
        Please log assumptions, properly
        """
        pass

    def check(self, plasma_state: "PlasmaState") -> None:  # noqa: B027
        """
        Test if the model is applicable to the PlasmaState. Might raise logged
        messages and errors.
        """
        pass

    def citation(
        self,
        style: Literal["plain", "bibtex", "cite"] = "plain",
        comment: str | None = None,
    ) -> str:
        """
        Return bibliographic information for the Model used.

        Parameters
        ----------
        style: "plain", "cite", or "bibtex"
            When ``"plain"``, the literature references are formatted in a
            human-readable format. If ``"bibtex"``, the citations are given as
            bibtex entries, which can then be copied into a literature
            collection. If ``"cite"``, the citation keys are not evaluated, but
            just retuned, wrapped in a tex ``\\cite{...}`` command.
        comment: str or None, default None
            (Additional) comment to give to the citation entry.

        Returns
        -------
        str
            The information about the model used
        """
        if style == "plain":
            citation_function = literature.get_formatted_ref_string
        elif style == "cite":
            citation_function = literature.get_cite_ref_string
        else:
            citation_function = literature.get_bibtex_ref_string
        citations = []
        for entry in self.cite_keys:
            if isinstance(entry, str):
                citations.append(citation_function(entry, comment))
            else:
                key, key_comment = entry
                if comment is not None:
                    key_comment = comment + ". " + key_comment
                citations.append(citation_function(key, key_comment))
        return "\n".join(citations)

    # The following is required to jit a Model
    def _tree_flatten(self):
        children = ()
        aux_data = (self.model_key,)  # static values
        return (children, aux_data)

    @classmethod
    def _tree_unflatten(cls, aux_data, children):
        obj = object.__new__(cls)
        (obj.model_key,) = aux_data

        return obj

    # One can use the flatten functions quite nicely for __eq__ methods.
    def __eq__(self, other):
        """
        Test the quality of two models.
        """
        if isinstance(other, Model):
            return self._tree_flatten() == other._tree_flatten()
        return NotImplemented


class ScatteringModel(Model):
    """
    A subset of :py:class:`Model`'s, used to provide some extra functionalities
    to (mainly elastic) scattering models.
    These models have a pre-defined :py:meth:`~.evaluate` method, which is
    performing a convolution with the instrument function, and now requires a
    user to define :py:meth:`.evaluate_raw` which is returning the dynamic
    structure factor **without the instrument function or any frequency
    redistribution correction**.

    .. note::

       As these extra functionalities are only relevant when re-sampling and
       convolution with an instrument function is reasonable, the
       :py:class:`~.Model` s used to describe ionic scattering are not
       instances of :py:class:`~.ScatteringModel` as the convolution with a
       delta function would just result in numerical issues.
       For ionic scattering, use :py:class:`~IonFeatModel`, instead.

    A `ScatteringModel` allows users to set the :py:attr:`~.sample_points`
    attribute, which defaults to ``None``.
    If set, the model is evaluated only on `sample_points`, equidistant points,
    rather than at all :math:`k` that are probed. Afterwards, the result is
    interpolated to match the :py:class:`~.setup.Setup`'s :math:`k`.
    """

    def __init__(self, sample_points: int | None = None) -> None:
        super().__init__()

        #: The number of points for re-sampeling the model. If ``None``, no
        #: resampeling is none and every of the :py:class:`~.setup.Setup`'s
        #: :math:`k` s is evaluated when calling :py:meth:`~.evaluate`.
        #: However, as the computation might be expensive, you can reduce the
        #: number of relevant :math:`k` s by setting this attribute. After the
        #: evaluation, the resulting scatting signal is interpolated to the
        #: relevant :math:`k` s and then convolved with the instrument
        #: function.
        self.sample_points = sample_points

    @abc.abstractmethod
    def evaluate_raw(
        self, plasma_state: "PlasmaState", setup: Setup
    ) -> jnp.ndarray: ...

    def sample_grid(self, setup) -> Quantity:
        """
        Define the sample-grid if :py:attr:`~.sample_points` is not ``None``.
        By default, we just divide the :py:attr:`~.setup.Setup.measured_energy`
        in :py:attr:`~sample_points` equidistant energies. However, one could
        overwrite this function if the expected signal is within a certain
        range to achieve faster computation time.
        """
        min_E = setup.measured_energy[0]
        max_E = setup.measured_energy[-1]
        return jnpu.linspace(min_E, max_E, self.sample_points)

    @jax.jit
    def evaluate(
        self,
        plasma_state: "PlasmaState",
        setup: Setup,
        *args,
        **kwargs,
    ) -> jnp.ndarray:
        """
        If :py:attr:`~.sample_points` is not ``None``, generate a
        low-resulution :py:class`~.setup.Setup`. Calculate the
        instrument-function free scattering intensity with this or the given
        ``setup``, interpolate it, if needed and then convolve it with the
        instrument function.
        """
        if self.sample_points is None:
            raw = self.evaluate_raw(plasma_state, setup, *args, **kwargs)
        else:
            low_res_setup = Setup(
                setup.scattering_angle,
                setup.energy,
                self.sample_grid(setup),
                setup.instrument,
            )
            low_res = self.evaluate_raw(
                plasma_state, low_res_setup, *args, **kwargs
            )
            raw = jnpu.interp(
                setup.measured_energy,
                low_res_setup.measured_energy,
                low_res,
                left=0,
                right=0,
            )
        conv = convolve_stucture_factor_with_instrument(raw, setup)
        return conv * setup.frequency_redistribution_correction

    # The following is required to jit a Model
    def _tree_flatten(self):
        children = ()
        aux_data = (self.model_key, self.sample_points)  # static values
        return (children, aux_data)

    @classmethod
    def _tree_unflatten(cls, aux_data, children):
        obj = object.__new__(cls)
        obj.model_key, obj.sample_points = aux_data
        return obj


# HERE LIST OF MODELS
# ===================

# Scattering
# ==========
scattering_models = [
    "free-free scattering",
    "bound-free scattering",
    "free-bound scattering",
    "ionic scattering",
]


class Neglect(Model):
    """
    Universal model to neglect a contribution and set it to zero.
    For elastic and inelastic energies, return an empty array of zeros in
    (units of seconds) for every energy probed.
    If used for the ``IPD`` key, return 0eV, i.e., no IPD.
    """

    allowed_keys = [*scattering_models, "ipd"]
    __name__ = "Neglect"

    @jax.jit
    def evaluate(
        self, plasma_state: "PlasmaState", setup: Setup
    ) -> jnp.ndarray:
        if self.model_key in scattering_models:
            return jnp.zeros_like(setup.measured_energy) * (1 * ureg.second)
        elif self.model_key == "ipd":
            return jnp.zeros_like(plasma_state.n_i) * (1 * ureg.electron_volt)

    @jax.jit
    def evaluate_raw(
        self, plasma_state: "PlasmaState", setup: Setup
    ) -> jnp.ndarray:
        if self.model_key in scattering_models:
            return jnp.zeros_like(setup.measured_energy) * (1 * ureg.second)

    def all_element_states(
        self, plasma_state: "PlasmaState"
    ) -> list[jnp.ndarray]:
        out = []
        for idx, element in enumerate(plasma_state.ions):
            out.append(
                jnp.array([0 for Z in jnp.arange(element.Z)])
                * ureg.electron_volt
            )
        return out


# ion-feature
# -----------
class IonFeatModel(Model):
    """
    Abstract class of `Model`s, describing the scattering by electrons tightly
    bound to the ions, causing quasi-elastic scattering. An `IonFeatModel` has
    to define a method :py:meth:`~.S_ii` which returns the static ion-ion
    structure factor. This quantity is used to calculate the
    :py:meth:`~.Rayleigh_weight` by combining ``form-factors`` and
    ``screening`` models of the :py:class:`~.PlasmaState`.
    """

    #: A list of keywords where this model is adequate for
    allowed_keys: list[str] = ["ionic scattering"]

    def prepare(self, plasma_state: "PlasmaState", key: str) -> None:
        plasma_state.update_default_model("form-factors", PaulingFormFactors())
        plasma_state.update_default_model("screening", Gregori2004Screening())

    @abc.abstractmethod
    def S_ii(
        self,
        plasma_state: "PlasmaState",
        setup: Setup,
    ) -> jnp.ndarray: ...

    @jax.jit
    def Rayleigh_weight(
        self,
        plasma_state: "PlasmaState",
        setup: Setup,
    ) -> jnp.ndarray:
        """
        This is the result from Wünsch :cite:`Wunsch.2011`, to calculate the
        Rayleigh weight for a plasma from multiple species.

        .. math::

           W_R = \\sum_{a, b} \\sqrt{x_a x_b}
           (f_a + q_a) (f_b + q_b) S_{ab}


        Where

        * The sum runs over all pairs of atoms :math:`a` and :math`b`.

        * :math:`x` is the number fraction of the ion species :math:`a`, and
          :math:`b`, respectively.

        * :math:`f_x` are the form factors, based on the `plasma_state`'s
          ``'form-factors'`` model.

        * :math:`q_x` describe the screening by free electrons, which can be
          set via the `plasma_state`'s ``'screening'`` model.

        * :math:`S_{ab}` is the static ion-ion structure factor, which has to
          be provided by the :py:meth:`~.S_ii` method.
        """
        S_ab = self.S_ii(plasma_state, setup)
        # Get the formfactor from the plasma state
        fi = plasma_state["form-factors"].evaluate(plasma_state, setup)
        population = electron_distribution_ionized_state(plasma_state.Z_core)
        f = jnp.sum(fi * population, axis=0)
        # Calculate the number-fraction per element
        x = plasma_state.number_fraction

        # Get the screening from the plasma state
        q = plasma_state.evaluate("screening", setup)

        # Add the contributions from all pairs
        w_R = 0

        def add_wrt(a, b):
            return (
                jnpu.sqrt(x[a] * x[b])
                * (f[a] + q[a])
                * (f[b] + q[b])
                * S_ab[a, b]
            ).m_as(ureg.dimensionless)

        # The W_R is calculated as a sum over all combinations of a_b
        ion_spec1, ion_spec2 = jnp.meshgrid(
            jnp.arange(plasma_state.nions),
            jnp.arange(plasma_state.nions),
        )
        for a, b in zip(
            ion_spec1.flatten(), ion_spec2.flatten(), strict=False
        ):
            w_R += add_wrt(a, b)
        return w_R

    @jax.jit
    def evaluate(
        self, plasma_state: "PlasmaState", setup: Setup
    ) -> jnp.ndarray:
        w_R = self.Rayleigh_weight(plasma_state, setup)
        res = w_R * setup.instrument(
            (setup.measured_energy - setup.energy) / ureg.hbar
        )
        res *= setup.frequency_redistribution_correction
        return res / plasma_state.mean_Z_A


class ArkhipovIonFeat(IonFeatModel):
    """
    Model for the ion feature of the scattering, presented in
    :cite:`Arkhipov.1998` and :cite:`Arkhipov.2000`.

    The structure factors are obtained by using an effective potential
    (pseudopotential) model of the particle interaction of semiclassical
    two-component plasmas with a single temperature :math:`T`. We use the
    electron temperature ``state.T_e`` of the PlasmaState modelled. The authors
    take into account both quantum and collective effects.

    Requires a 'form-factors' model (defaults to
    :py:class:`~PaulingFormFactors`) and a 'screening' model (defaults to
    :py:class:`Gregori2004Screening`).

    See Also
    --------

    jaxrts.static_structure_factors.S_ii_AD
        Calculation of the static ion ion structure factor given by
        :cite:`Arkhipov.1998`.
    jaxrts.models.PaulingFormFactors
        The default model for the atomic form factors
    """

    __name__ = "ArkhipovIonFeat"
    cite_keys = ["Arkhipov.1998", "Arkhipov.2000"]

    def check(self, plasma_state: "PlasmaState") -> None:
        if plasma_state.T_e != plasma_state.T_i:
            logger.warning(
                "'ArkhipovIonFeat' can only handle plasmas with T_e == T_i."
                + " The calculation will only consider the electron temperature."  # noqa: E501
                + " Choose another model if ion and electron temperature models should be treated individually."  # noqa: E501
            )
        if len(plasma_state) > 1:
            logger.critical(
                "'ArkhipovIonFeat' is only implemented for a one-component plasma"  # noqa: E501
            )

    @jax.jit
    def S_ii(self, plasma_state: "PlasmaState", setup: Setup) -> jnp.ndarray:
        S_ii = static_structure_factors.S_ii_AD(
            setup.k,
            plasma_state.T_e,
            plasma_state.T_e,
            plasma_state.n_e,
            plasma_state.atomic_masses,
            plasma_state.Z_free,
        )
        # Add a dimension, so that the shape is (1x1)
        return S_ii[:, jnp.newaxis]


class Gregori2003IonFeat(IonFeatModel):
    """
    Model for the ion feature of the scattering, presented in
    :cite:`Gregori.2003`.

    This model is identical to :py:class:`~ArkhipovIonFeat` but uses an
    effective temperature ~:py:func:`jaxrts.static_structure_factors.T_cf_Greg`
    rather than the electron Temperature throughout the calculation.
    """

    __name__ = "Gregori2003IonFeat"
    cite_keys = ["Gregori.2003"]

    def check(self, plasma_state: "PlasmaState") -> None:
        if plasma_state.T_e != plasma_state.T_i:
            logger.warning(
                "'Gregori2003IonFeat' can only handle plasmas with T_e == T_i."
                + " The calculation will only consider the electron temperature."  # noqa: E501
                + " Choose another model if ion and electron temperature models should be treated individually."  # noqa: E501
            )
        if len(plasma_state) > 1:
            logger.critical(
                "'Gregori2003IonFeat' is only implemented for a one-component plasma"  # noqa: E501
            )

    @jax.jit
    def S_ii(self, plasma_state: "PlasmaState", setup: Setup) -> jnp.ndarray:
        T_eff = static_structure_factors.T_cf_Greg(
            plasma_state.T_e, plasma_state.n_e
        )
        S_ii = ion_feature.S_ii_AD(
            setup.k,
            T_eff,
            T_eff,
            plasma_state.n_e,
            plasma_state.atomic_masses,
            plasma_state.Z_free,
        )
        # Add a dimension, so that the shape is (1x1)
        return S_ii[:, jnp.newaxis]


class Gregori2006IonFeat(IonFeatModel):
    """
    Model for the ion feature of the scattering, presented in
    :cite:`Gregori.2006`.

    This model extends :py:class:`~ArkhipovIonFeat` to allow for different
    ion-and electron temperatures.

    .. note::

       :cite:`Gregori.2006` uses effective temperatures for the ion and
       electron temperatures to obtain sane limits to :math:`T\\rightarrow 0`.
       This is done by calling
       :py:func:`jaxrts.static_structure_factors.T_cf_Greg` for the electron
       temperature and :py:func:`jaxrts.static_structure_factors.T_i_eff_Greg`,
       for the ionic temperatures. The latter requires a 'Debye temperature'
       model.

    Requires a 'Debye temperature' model (defaults to :py:class:`~BohmStaver`).
    """

    __name__ = "Gregori2006IonFeat"
    cite_keys = ["Gregori.2006"]

    def prepare(self, plasma_state: "PlasmaState", key: str) -> None:
        super().prepare(plasma_state, key)
        plasma_state.update_default_model("Debye temperature", BohmStaver())

    def check(self, plasma_state: "PlasmaState") -> None:
        if len(plasma_state) > 1:
            logger.critical(
                "'Gregori2006IonFeat' is only implemented for a one-component plasma"  # noqa: E501
            )

    @jax.jit
    def S_ii(self, plasma_state: "PlasmaState", setup: Setup) -> jnp.ndarray:
        T_D = plasma_state["Debye temperature"].evaluate(plasma_state, setup)

        T_e_eff = static_structure_factors.T_cf_Greg(
            plasma_state.T_e, plasma_state.n_e
        )
        T_i_eff = static_structure_factors.T_i_eff_Greg(plasma_state.T_i, T_D)
        S_ii = ion_feature.S_ii_AD(
            setup.k,
            T_e_eff,
            T_i_eff,
            plasma_state.n_e,
            plasma_state.atomic_masses,
            plasma_state.Z_free,
        )
        # Add a dimension, so that the shape is (1x1)
        return S_ii[:, jnp.newaxis]


class FixedSii(IonFeatModel):
    """
    Model for the ion feature with a fixed value for :math:`S_{ii}`. Note that
    the `Sii` has to be returned as a :math:`(n\\times n)` array, where n is
    the number of component of the plasma.
    """

    __name__ = "FixedSii"

    def __init__(self, Sii) -> None:
        self._S_ii = Sii
        super().__init__()

    @jax.jit
    def S_ii(self, plasma_state: "PlasmaState", setup: Setup) -> jnp.ndarray:
        return self._S_ii

    # The following is required to jit a Model
    def _tree_flatten(self):
        children = (self._S_ii,)
        aux_data = (self.model_key,)  # static values
        return (children, aux_data)

    @classmethod
    def _tree_unflatten(cls, aux_data, children):
        obj = object.__new__(cls)
        (obj.model_key,) = aux_data
        (obj._S_ii,) = children

        return obj


class OnePotentialHNCIonFeat(IonFeatModel):
    """
    Calculates :math:`S_{ab}` in the Hypernetted Chain approximation.

    In contrast to :py:class:`~.ThreePotentialHNCIonFeat`, this models
    calculates only the ion-ion structure factors, and is neglecting the
    electron-contributions. Hence, screening is not included, automatically,
    but has to be provided as an additional `screening`. For reasonable
    results, the 'ion-ion Potential' should account for the fact that the
    electrons are not included in the HNC scheme. See, e.g.,
    :cite:`Wunsch.2008`.


    Requires an 'ion-ion Potential' (defaults to
    :py:class:`~DebyeHueckelPotential`) and a `screening` model (default:
    :py::class:`~.LinearResponseScreeningGericke2010`. Further requires a
    'form-factors' model (defaults to :py:class:`~PaulingFormFactors`).
    """

    __name__ = "OnePotentialHNCIonFeat"
    cite_keys = [
        ("Wunsch.2011", "Basis for the implementation of the HNC scheme.")
    ]

    def __init__(
        self,
        rmin: Quantity = 0.001 * ureg.a_0,
        rmax: Quantity = 100 * ureg.a_0,
        pot: int = 14,
        SVT: bool = False,
        mix: float = 0.0,
        tmult: list[float] = None,
    ) -> None:
        #: The minimal radius for evaluating the potentials.
        if tmult is None:
            tmult = []
        self.r_min: Quantity = rmin
        #: The maximal radius for evaluating the potentials.
        self.r_max: Quantity = rmax
        #: if ``True`` use the SVT formulation to extend the HNC scheme to
        #: different temperatures between the components.
        self.SVT: bool = SVT
        #: The exponent (``2 ** pot``), setting the number of points in ``r``
        #: or ``k`` to evaluate.
        self.pot: int = pot
        #: Value in [0, 1); describes how much of the last iterations' nodal
        #: correction term should be added to the newly obtained `N_ab`. A
        #: value of zero corresponds to no parts of the old solution. Can be
        #: increased when HNC becomes numerically unstable due to high coupling
        #: strengths.
        self.mix: float = mix
        #: List of temperature multipliers used in auxiliary HNC calculations.
        #: HNC can be sensitive to initial guesses, and the algorithm often
        #: converges more reliably at higher temperatures.
        #: The multipliers allow the calculation to be run first at scaled
        #: (higher) temperatures, using those results as initial guesses for
        #: subsequent runs. The final multiplier of 1.0 should be omitted.
        #: See also
        #: :py:func:`jaxrts.hypernetted_chain.pair_distribution_function_HNC`.
        self.tmult: list[float] = tmult
        super().__init__()

    def prepare(self, plasma_state: "PlasmaState", key: str) -> None:
        super().prepare(plasma_state, key)
        plasma_state.update_default_model(
            "ion-ion Potential", hnc_potentials.DebyeHueckelPotential()
        )
        plasma_state["ion-ion Potential"].include_electrons = "off"

    @property
    def r(self):
        return jnpu.linspace(self.r_min, self.r_max, 2**self.pot)

    @property
    def k(self):
        r = self.r
        dr = r[1] - r[0]
        dk = jnp.pi / (len(r) * dr)
        return jnp.pi / r[-1] + jnp.arange(len(r)) * dk

    @jax.jit
    def S_ii(self, plasma_state: "PlasmaState", setup: Setup) -> jnp.ndarray:
        # Prepare the Potentials
        # ----------------------

        # Populate the potential with a full ion potential, for starters
        V_s_r = plasma_state["ion-ion Potential"].short_r(plasma_state, self.r)
        V_l_k = plasma_state["ion-ion Potential"].long_k(plasma_state, self.k)

        # Calculate g_ab in the HNC Approach
        # ----------------------------------
        T = plasma_state["ion-ion Potential"].T(plasma_state)
        n = plasma_state.n_i
        if self.SVT:
            masses = to_array([ion.atomic_mass for ion in plasma_state.ions])
            g, niter = hypernetted_chain.pair_distribution_function_SVT_HNC(
                V_s_r, V_l_k, self.r, T, n, masses, self.mix, self.tmult
            )
        else:
            g, niter = hypernetted_chain.pair_distribution_function_HNC(
                V_s_r, V_l_k, self.r, T, n, self.mix, self.tmult
            )
        logger.debug(
            f"{niter} Iterations of the HNC algorithm were required to reach the solution"  # noqa: E501
        )
        # Calculate S_ab by Fourier-transforming g_ab
        # ---------------------------------------------
        S_ab_HNC = hypernetted_chain.S_ii_HNC(self.k, g, n, self.r)

        # Interpolate this to the k given by the setup

        S_ab = hypernetted_chain.hnc_interp(setup.k, self.k, S_ab_HNC)

        return S_ab

    # The following is required to jit a Model
    def _tree_flatten(self):
        children = (self.r_min, self.r_max, self.mix, self.tmult)
        aux_data = (
            self.model_key,
            self.pot,
            self.SVT,
        )  # static values
        return (children, aux_data)

    @classmethod
    def _tree_unflatten(cls, aux_data, children):
        obj = object.__new__(cls)
        obj.model_key, obj.pot, obj.SVT = aux_data
        obj.r_min, obj.r_max, obj.mix, obj.tmult = children

        return obj


class ThreePotentialHNCIonFeat(IonFeatModel):
    """
    Calculates :math:`S_{ab}` including electron-ion and electron-electron
    static structure factors using the Hypernetted Chain approximation. This is
    achieved by treating the electrons as an additional ion species, that is
    amended to the list of ions. See, e.g. :cite:`Schwarz.2007`.

    .. note::

        Compared to :py:class:`OnePotentialHNCIonFeat`, the internal Variables,
        `V_s` and `V_l` are now :math:`(n+1 \\times n+1 \\times m)` matrices,
        where :math:`n` is the number of ion species and :math:`m =
        2^\\text{pot}`. :py:attr:`~.pot` is an attribute defining the number of
        grid-points evaluated in the HNC approach, which heavily relies on
        Fourier transforms).

    Requires 3 Potentials:

        - an 'ion-ion Potential' The black entries in the picture below
          (defaults to :py:class:`~CoulombPotential`).
        - an 'electron-ion Potential' The orange entries in the picture below
          (defaults to :py:class:`~KlimontovichKraeftPotential`).
        - an 'electron-electron Potential' The red entries in the picture below
          (defaults to :py:class:`~KelbgPotental`).

    .. image:: ../images/ThreePotentialHNC.svg
       :width: 600

    See Also
    --------

    jaxrts.ion_feature.q_Glenzer2009
        Calculation of the screening, when both S_ei and S_ii are known. As
        we directly calculate all static structure factors, we don't require a
        'screening' model with this 'ionic scattering' model.

    """

    __name__ = "ThreePotentialHNC"
    cite_keys = [
        (
            "Schwarz.2007",
            "Description of two-comenponent, two-temperature HNC",
        ),
        ("Wunsch.2011", "Basis for the implementation of the HNC scheme."),
    ]

    def __init__(
        self,
        rmin: Quantity = 0.001 * ureg.a_0,
        rmax: Quantity = 100 * ureg.a_0,
        pot: int = 14,
        SVT: bool = False,
        mix: float = 0.0,
        tmult: list[float] = None,
    ) -> None:
        #: The minimal radius for evaluating the potentials.
        if tmult is None:
            tmult = []
        self.r_min: Quantity = rmin
        #: The maximal radius for evaluating the potentials.
        self.r_max: Quantity = rmax
        #: The exponent (``2 ** pot``), setting the number of points in ``r``
        #: or ``k`` to evaluate.
        self.pot: int = pot
        #: Value in [0, 1); describes how much of the last iterations' nodal
        #: correction term should be added to the newly obtained `N_ab`. A
        #: value of zero corresponds to no parts of the old solution. Can be
        #: increased when HNC becomes numerically unstable due to high coupling
        #: strengths.
        self.mix: float = mix
        #: if ``True`` use the SVT formulation to extend the HNC scheme to
        #: different temperatures between the components.
        self.SVT: bool = SVT
        #: List of temperature multipliers used in auxiliary HNC calculations.
        #: HNC can be sensitive to initial guesses, and the algorithm often
        #: converges more reliably at higher temperatures.
        #: The multipliers allow the calculation to be run first at scaled
        #: (higher) temperatures, using those results as initial guesses for
        #: subsequent runs. The final multiplier of 1.0 should be omitted.
        #: See also
        #: :py:func:`jaxrts.hypernetted_chain.pair_distribution_function_HNC`.
        self.tmult: list[float] = tmult
        super().__init__()

    def prepare(self, plasma_state: "PlasmaState", key: str) -> None:
        # Overwrite the old prepare function, here, because we don't need a
        # screening model
        plasma_state.update_default_model("form-factors", PaulingFormFactors())
        plasma_state.update_default_model(
            "ion-ion Potential", hnc_potentials.CoulombPotential()
        )
        plasma_state.update_default_model(
            "electron-ion Potential",
            hnc_potentials.KlimontovichKraeftPotential(),
        )
        plasma_state.update_default_model(
            "electron-electron Potential",
            hnc_potentials.KelbgPotential(),
        )
        for key in [
            "ion-ion Potential",
            "electron-ion Potential",
            "electron-electron Potential",
        ]:
            plasma_state[key].include_electrons = "SpinAveraged"

    @property
    def r(self):
        return jnpu.linspace(self.r_min, self.r_max, 2**self.pot)

    @property
    def k(self):
        r = self.r
        dr = r[1] - r[0]
        dk = jnp.pi / (len(r) * dr)
        return jnp.pi / r[-1] + jnp.arange(len(r)) * dk

    @jax.jit
    def _S_ii_with_electrons(
        self, plasma_state: "PlasmaState", setup: Setup
    ) -> jnp.ndarray:
        # Prepare the Potentials
        # ----------------------

        # Populate the potential with a full ion potential, for starters
        V_s_r = (
            plasma_state["ion-ion Potential"]
            .short_r(plasma_state, self.r)
            .m_as(ureg.electron_volt)
        )
        # Replace the last line and column with the electron-ion potential
        V_s_r = V_s_r.at[-1, :, :].set(
            plasma_state["electron-ion Potential"]
            .short_r(plasma_state, self.r)
            .m_as(ureg.electron_volt)[-1, :, :]
        )
        V_s_r = V_s_r.at[:, -1, :].set(
            plasma_state["electron-ion Potential"]
            .short_r(plasma_state, self.r)
            .m_as(ureg.electron_volt)[:, -1, :]
        )
        # Add the electron-electron Potential
        V_s_r = V_s_r.at[-1, -1, :].set(
            plasma_state["electron-electron Potential"]
            .short_r(plasma_state, self.r)
            .m_as(ureg.electron_volt)[-1, -1, :]
        )
        V_s_r *= ureg.electron_volt

        # Repeat this for the long-range part of the potential in k space.
        unit = ureg.electron_volt * ureg.angstrom**3
        V_l_k = (
            plasma_state["ion-ion Potential"]
            .long_k(plasma_state, self.k)
            .m_as(unit)
        )
        V_l_k = V_l_k.at[-1, :, :].set(
            plasma_state["electron-ion Potential"]
            .long_k(plasma_state, self.k)
            .m_as(unit)[-1, :, :]
        )
        V_l_k = V_l_k.at[:, -1, :].set(
            plasma_state["electron-ion Potential"]
            .long_k(plasma_state, self.k)
            .m_as(unit)[:, -1, :]
        )
        V_l_k = V_l_k.at[-1, -1, :].set(
            plasma_state["electron-electron Potential"]
            .long_k(plasma_state, self.k)
            .m_as(unit)[-1, -1, :]
        )
        V_l_k *= unit

        # Calculate g_ab in the HNC Approach
        # ----------------------------------
        T = plasma_state["ion-ion Potential"].T(plasma_state)
        n = to_array([*plasma_state.n_i, plasma_state.n_e])
        if self.SVT:
            masses = to_array(
                [
                    *[ion.atomic_mass for ion in plasma_state.ions],
                    1 * ureg.electron_mass,
                ]
            )
            g, niter = hypernetted_chain.pair_distribution_function_SVT_HNC(
                V_s_r, V_l_k, self.r, T, n, masses, self.mix, self.tmult
            )
        else:
            g, niter = hypernetted_chain.pair_distribution_function_HNC(
                V_s_r, V_l_k, self.r, T, n, self.mix, self.tmult
            )
        logger.debug(
            f"{niter} Iterations of the HNC algorithm were required to reach the solution"  # noqa: E501
        )
        # Calculate S_ab by Fourier-transforming g_ab
        # ---------------------------------------------
        S_ab_HNC = hypernetted_chain.S_ii_HNC(self.k, g, n, self.r)

        # Interpolate this to the k given by the setup

        S_ab = hypernetted_chain.hnc_interp(setup.k, self.k, S_ab_HNC)
        return S_ab

    def S_ii(self, plasma_state, setup):
        S_ab = self._S_ii_with_electrons(plasma_state, setup)
        return S_ab[:-1, :-1]

    def Rayleigh_weight(self, plasma_state, setup):
        """
        Here, we have to calculate the Rayleigh weight different than the
        default, because we get the screening from the calculated S_ei, rather
        than any model.
        """
        # To Calculate the screening, use the S_ii and S_ei contributions
        # ---------------------------------------------------------------
        S_ab = self._S_ii_with_electrons(plasma_state, setup)
        S_ii = jnpu.diagonal(S_ab, axis1=0, axis2=1)[:-1]
        S_ei = S_ab[:-1, -1]

        # Add a dimension here, to be compatible with the the typical output of
        # plasma_state["screening].evaluate...
        q = ion_feature.q_Glenzer2009(S_ei, S_ii, plasma_state.Z_free)[
            :, jnp.newaxis
        ]

        # The W_R is calculated as a sum over all combinations of a_b
        ion_spec1, ion_spec2 = jnp.meshgrid(
            jnp.arange(plasma_state.nions),
            jnp.arange(plasma_state.nions),
        )
        # Get the formfactor from the plasma state
        fi = plasma_state["form-factors"].evaluate(plasma_state, setup)
        population = electron_distribution_ionized_state(plasma_state.Z_core)

        # Sum up all fi to the full f
        f = jnp.sum(fi * population, axis=0)
        # Calculate the number-fraction per element
        x = plasma_state.number_fraction

        # Add the contributions from all pairs
        w_R = 0

        def add_wrt(a, b):
            return (
                jnpu.sqrt(x[a] * x[b])
                * (f[a] + q[a])
                * (f[b] + q[b])
                * S_ab[a, b]
            ).m_as(ureg.dimensionless)

        for a, b in zip(
            ion_spec1.flatten(), ion_spec2.flatten(), strict=False
        ):
            w_R += add_wrt(a, b)
        # Scale the instrument function directly with w_R
        return w_R

    # The following is required to jit a Model
    def _tree_flatten(self):
        children = (self.r_min, self.r_max, self.mix, self.tmult)
        aux_data = (
            self.model_key,
            self.pot,
            self.SVT,
        )  # static values
        return (children, aux_data)

    @classmethod
    def _tree_unflatten(cls, aux_data, children):
        obj = object.__new__(cls)
        obj.model_key, obj.pot, obj.SVT = aux_data
        obj.r_min, obj.r_max, obj.mix, obj.tmult = children

        return obj


class PeakCollection(IonFeatModel):
    """
    A model for approximating :math:`S_{ii}` as a sum of peaks. Can be used to
    model, e.g., ideal powder diffraction, where elastic signal would only be
    expected at certain values of :math:`k`.
    """

    __name__ = "PeakCollection"

    def __init__(
        self,
        k_pos: Quantity,
        intensity: jnp.ndarray,
        peak_function: Callable[[Quantity], jnp.ndarray],
    ):
        """
        Parameters
        ----------
        k_pos: Quantity
            The position of the peaks in :math:`k` space.
        intensity: jnp.ndarray
            The intensity of the peaks. Should have the same length as `k_pos`.
        peak_function : Callable[[Quantity], jnp.ndarray]
            A function defining the shape of a peak. The function must:

            - Be normalized such that its integral over all :math:`k` equals 1.
            - Be centered at zero in :math:`k`-space.
            - Accept exactly one argument: a position in :math:`k`-space.
            - Return an array with shape `(n, n)`, where `n` is the number of
              ion species (:py:attr:`jaxrts.PlasmaState.nions`).
        """
        self.k_pos = to_array(k_pos)
        self.intensity = to_array(intensity)
        self.peak_function = jax.tree_util.Partial(peak_function)
        super().__init__()

    @jax.jit
    def S_ii(self, plasma_state: "PlasmaState", setup: Setup) -> jnp.ndarray:
        # Create an array with the correct dimensions
        out = 0 * self.peak_function(1 / ureg.angstrom)
        for center, factor in zip(self.k_pos, self.intensity, strict=False):
            out += self.peak_function(setup.k - center) * factor
        return out

    # The following is required to jit a Model
    def _tree_flatten(self):
        children = (self.k_pos, self.intensity, self.peak_function)
        aux_data = (self.model_key,)  # static values
        return (children, aux_data)

    @classmethod
    def _tree_unflatten(cls, aux_data, children):
        obj = object.__new__(cls)
        (obj.model_key,) = aux_data
        (obj.k_pos, obj.intensity, obj.peak_function) = children

        return obj


class DebyeWallerSolid(IonFeatModel):
    """
    This model approximates the static structure factor (SSF) of a solid at
    finite temperature as suggested by :cite:`Gregori.2006`. It assumes the SSF
    to consist of a crystal peak feature :math:`b(k)`, damped by the Debye
    Waller factor :math:`2W`, and an increasing, diffuse scattering part, which
    is described by the static structure factor :math:`S_\\text{plasma}` of the
    plasma (or liquid) contributions.

    .. math::

       S_{ii}(k) = S_\\text{plasma}(k)
       \\left[(1 - \\exp(-2W)) + \\exp(-2W)b(k)\\right]

    .. note::

       Inverting this model and using :math:`S_\\text{plasma}(k) = 1` has
       allowed to extract Debye temperatures from DFT-MD simulations
       :cite:`Schuster.2020`.

    This function uses the :py:class:`jaxrts.plasmastate.PlasmaState` ``'Debye
    temperature'`` model to calculate the Debye Waller factor.
    Hence, it requires a 'Debye temperature' model (defaults to
    :py:class:`~BohmStaver`).

    See Also
    --------
    jaxrts.static_structure_factors.debyeWallerFactor
       Function used to calculate the Debye Waller Factor. Note that the
       implementation used in jaxrts is based on :cite:`Murphy.2008` and
       differs from the formula in :cite:`Gregori.2006`.
    """

    __name__ = "DebyeWallerSolid"
    cite_keys = [
        ("Gregori.2006", "Formulation of the Model."),
        ("Murphy.2008", "Definition of the Debye Waller Factor."),
    ]

    def __init__(
        self,
        S_plasma: IonFeatModel,
        b: IonFeatModel,
    ):
        """
        Parameters
        ----------
        S_plasma: IonFeatModel
            A model for the static structure factor of the plasma-like
            scattering contribution.
        b: IonFeatModel
            A model for the lattice bragg-peak structure. Likely a
            :py:class:`~.PeakCollection`.
        """
        self.S_plasma = S_plasma
        self.b = b
        super().__init__()

    def prepare(self, plasma_state: "PlasmaState", key: str) -> None:
        super().prepare(plasma_state, key)
        plasma_state.update_default_model("Debye temperature", BohmStaver())

    @jax.jit
    def S_ii(self, plasma_state: "PlasmaState", setup: Setup) -> jnp.ndarray:
        debyeTemperature = plasma_state.evaluate("Debye temperature", setup)
        DWFactor = static_structure_factors.debyeWallerFactor(
            setup.k,
            jnpu.sum(
                plasma_state.atomic_masses * plasma_state.number_fraction
            ).m_as(ureg.atomic_mass_constant)
            * (1 * ureg.gram / ureg.mol),
            debyeTemperature,
            jnpu.sum(plasma_state.T_i * plasma_state.number_fraction),
        )
        S_plasma = self.S_plasma.S_ii(plasma_state, setup)
        b = self.b.S_ii(plasma_state, setup)

        return S_plasma * ((1 - DWFactor) + (DWFactor * b))

    # The following is required to jit a Model
    def _tree_flatten(self):
        children = (self.S_plasma, self.b)
        aux_data = (self.model_key,)  # static values
        return (children, aux_data)

    @classmethod
    def _tree_unflatten(cls, aux_data, children):
        obj = object.__new__(cls)
        (obj.model_key,) = aux_data
        (obj.S_plasma, obj.b) = children

        return obj


# Free-free models
# ----------------
#
# These models also give a susceptibility method, which might be used by
# screening models, later.


class FreeFreeModel(ScatteringModel):
    """
    A class of models suitable for ``'free-free scattering'``. These models
    have to define a :py:meth:`~.susceptibility` method, which can be used by a
    ``'screening'`` Model, later.
    """

    #: A list of keywords where this model is adequate for
    allowed_keys: list[str] = ["free-free scattering"]

    @abc.abstractmethod
    def susceptibility(
        self,
        plasma_state: "PlasmaState",
        setup: Setup,
        E: Quantity,
        *args,
        **kwargs,
    ) -> jnp.ndarray: ...


class QCSalpeterApproximation(FreeFreeModel):
    """
    Quantum Corrected Salpeter Approximation for free-free scattering.
    Presented in :cite:`Gregori.2003`, which provide a quantum correction to
    the results by Salpeter (:cite:`Salpeter.1960`), increasing the range of
    applicability.

    However, this model should mainly be rather considered to be educational,
    as it is only valid for small(er) densities and probing energies. Instead,
    for most practical use-cases one might use :py:class:~RPA_DandreaFit` which
    should give more accurate results (according to, e.g.,
    "cite:`Gregori.2003`) at a comparable computation time.

    This model does not provide a straight-forward approach to include local
    field corrections. We have included it, by assuming the behavior would be
    the same as it is for the RPA.

    See Also
    --------
    jaxrts.free_free.S0_ee_Salpeter(
        Function used to calculate the dynamic free electron-electron structure
        factor.
    """

    __name__ = "QCSalpeterApproximation"
    cite_keys = [
        ("Salpeter.1960", "Basal model."),
        ("Gregori.2003", "Quantum correction to the original model."),
    ]

    @jax.jit
    def evaluate_raw(
        self, plasma_state: "PlasmaState", setup: Setup, *args, **kwargs
    ) -> jnp.ndarray:
        k = setup.dispersion_corrected_k(plasma_state.n_e)
        See_0 = free_free.S0_ee_Salpeter(
            k,
            plasma_state.T_e,
            plasma_state.n_e,
            setup.measured_energy - setup.energy,
            plasma_state["ee-lfc"].evaluate(plasma_state, setup),
        )

        ff = See_0 * jnp.sum(
            plasma_state.Z_free * plasma_state.number_fraction
        )
        # Return 0 scattering if there are no free electrons
        return (
            jax.lax.cond(
                jnp.sum(plasma_state.Z_free) == 0,
                lambda: jnp.zeros_like(setup.measured_energy) * ureg.second,
                lambda: ff,
            )
            / plasma_state.mean_Z_A
        )

    @jax.jit
    def susceptibility(
        self,
        plasma_state: "PlasmaState",
        setup: Setup,
        E: Quantity,
        *args,
        **kwargs,
    ) -> jnp.ndarray:
        k = setup.k
        eps = free_free.dielectric_function_salpeter(
            k,
            plasma_state.T_e,
            plasma_state.n_e,
            E,
        )
        xi0 = noninteracting_susceptibility_from_eps_RPA(eps, k)
        lfc = plasma_state["ee-lfc"].evaluate(plasma_state, setup)
        V = plasma_physics.coulomb_potential_fourier(-1, -1, k)
        xi = ee_localfieldcorrections.xi_lfc_corrected(xi0, V, lfc)
        return xi


class RPA_NoDamping(FreeFreeModel):
    """
    Model for elastic free-free scattering based on the Random Phase
    Approximation.

    Calculates the dielectric function in RPA and obtain a Structure factor via
    the fluctuation dissipation theorem. Implementation is based on lecture
    notes from M. Bonitz.

    Requires a 'chemical potential' model (defaults to
    :py:class:`~IchimaruChemPotential`).

    See Also
    --------
    jaxrts.free_free.S0_ee_RPA_no_damping
        Function used to calculate the dynamic free-free electron structure
        factor.
    """

    __name__ = "RPA_NoDamping"

    def prepare(self, plasma_state: "PlasmaState", key: str) -> None:
        plasma_state.update_default_model(
            "chemical potential", IchimaruChemPotential()
        )

    @jax.jit
    def evaluate_raw(
        self, plasma_state: "PlasmaState", setup: Setup, *args, **kwargs
    ) -> jnp.ndarray:
        mu = plasma_state["chemical potential"].evaluate(plasma_state, setup)
        k = setup.dispersion_corrected_k(plasma_state.n_e)
        See_0 = free_free.S0_ee_RPA_no_damping(
            k,
            plasma_state.T_e,
            plasma_state.n_e,
            setup.measured_energy - setup.energy,
            mu,
            plasma_state["ee-lfc"].evaluate_fullk(plasma_state, setup),
        )

        ff = See_0 * jnp.sum(
            plasma_state.Z_free * plasma_state.number_fraction
        )
        # Return 0 scattering if there are no free electrons
        return (
            jax.lax.cond(
                jnp.sum(plasma_state.Z_free) == 0,
                lambda: jnp.zeros_like(setup.measured_energy) * ureg.second,
                lambda: ff,
            )
            / plasma_state.mean_Z_A
        )

    @jax.jit
    def susceptibility(
        self,
        plasma_state: "PlasmaState",
        setup: Setup,
        E: Quantity,
        *args,
        **kwargs,
    ) -> jnp.ndarray:
        mu = plasma_state["chemical potential"].evaluate(plasma_state, setup)
        k = setup.k

        eps = free_free.dielectric_function_RPA_no_damping(
            k,
            E,
            mu,
            plasma_state.T_e,
        )
        xi0 = noninteracting_susceptibility_from_eps_RPA(eps, k)
        lfc = plasma_state["ee-lfc"].evaluate(plasma_state, setup)
        V = plasma_physics.coulomb_potential_fourier(-1, -1, k)
        xi = ee_localfieldcorrections.xi_lfc_corrected(xi0, V, lfc)
        return xi


class RPA_DandreaFit(FreeFreeModel):
    """
    Model for elastic free-free scattering based fitting to the Random Phase
    Approximation, as presented by :cite:`Dandrea.1986`.

    Requires a 'chemical potential' model (defaults to
    :py:class:`~IchimaruChemPotential`).

    See Also
    --------
    jaxrts.free_free.
        Function used to calculate the dynamic free-free electron structure
        factor.
    """

    __name__ = "RPA_DandreaFit"
    cite_keys = ["Dandrea.1986"]

    @jax.jit
    def evaluate_raw(
        self, plasma_state: "PlasmaState", setup: Setup, *args, **kwargs
    ) -> jnp.ndarray:
        k = setup.dispersion_corrected_k(plasma_state.n_e)
        See_0 = free_free.S0_ee_RPA_Dandrea(
            k,
            plasma_state.T_e,
            plasma_state.n_e,
            setup.measured_energy - setup.energy,
            plasma_state["ee-lfc"].evaluate_fullk(plasma_state, setup),
        )

        # Interpolate to avoid the nan value for E == 0
        w_pl = plasma_physics.plasma_frequency(plasma_state.n_e)
        interpE = jnp.array([-1e-6, 1e-6]) * (1 * ureg.hbar) * w_pl

        See_interp = free_free.S0_ee_RPA_Dandrea(
            setup.k,
            plasma_state.T_e,
            plasma_state.n_e,
            interpE,
            plasma_state["ee-lfc"].evaluate(plasma_state, setup),
        )

        See_0 = jnpu.where(
            setup.measured_energy - setup.energy == 0,
            jnpu.mean(See_interp),
            See_0,
        )
        ff = See_0 * jnp.sum(
            plasma_state.Z_free * plasma_state.number_fraction
        )
        # Return 0 scattering if there are no free electrons
        return (
            jax.lax.cond(
                jnp.sum(plasma_state.Z_free) == 0,
                lambda: jnp.zeros_like(setup.measured_energy) * ureg.second,
                lambda: ff,
            )
            / plasma_state.mean_Z_A
        )

    @jax.jit
    def susceptibility(
        self,
        plasma_state: "PlasmaState",
        setup: Setup,
        E: Quantity,
        *args,
        **kwargs,
    ) -> jnp.ndarray:
        k = setup.k
        xi0 = free_free.noninteracting_susceptibility_Dandrea1986(
            k, E, plasma_state.T_e, plasma_state.n_e
        )
        lfc = plasma_state["ee-lfc"].evaluate(plasma_state, setup)
        V = plasma_physics.coulomb_potential_fourier(-1, -1, k)
        xi = ee_localfieldcorrections.xi_lfc_corrected(xi0, V, lfc)
        return xi


class BornMerminFull(FreeFreeModel):
    """
    Model for the free-free scattering, based on the Born Mermin Approximation
    (:cite:`Mermin.1970`).

    Has the optional argument ``RPA_rewrite``, which defaults to ``True``. If
    ``True``, we solve the RPA integral as formulated by :cite:`Chapman.2015`
    Otherwise, use the formulas that are found, e.g., in :cite:`Schorner.2023`.
    The former implementation yields more stable results, most of the time.

    The model has the optional attribute ``KKT``, defaulting to ``False``,
    using :py:func:`jaxrts.free_free.KramersKronigTransform`, for the imaginary
    part of the collision frequency, rather than solving the integral for the
    imaginary part, as well.
    We found for edge cases this behavior was beneficial to avoid numerical
    spikes.

    Requires a 'chemical potential' model (defaults to
    :py:class:`~.IchimaruChemPotential`).
    Requires a 'BM V_eiS' model (defaults to
    :py:class:`~.FiniteWavelength_BM_V`).

    See Also
    --------

    jaxrts.free_free.S0_ee_BMA(
        Function used to calculate the dynamic structure factor
    """

    __name__ = "BornMerminFull"

    @property
    def cite_keys(self) -> list[tuple[str | list[str], str]]:
        out = [
            ("Mermin.1970", "Mermin Approximation."),
            (
                ["Schorner.2023", "Reinholz.2000"],
                "Electron-ion collision frequency.",
            ),
        ]
        if self.RPA_rewrite:
            out.append(("Chapman.2015", "RPA integral."))
        else:
            out.append(("Schorner.2023", "RPA integral."))
        return out

    def __init__(self, RPA_rewrite: bool = True, KKT: bool = False) -> None:
        super().__init__()
        self.RPA_rewrite: bool = RPA_rewrite
        self.KKT: bool = KKT

    def prepare(self, plasma_state: "PlasmaState", key: str) -> None:
        plasma_state.update_default_model(
            "chemical potential", IchimaruChemPotential()
        )
        plasma_state.update_default_model("BM V_eiS", FiniteWavelength_BM_V())
        if len(plasma_state) == 1:
            plasma_state.update_default_model("BM S_ii", Sum_Sii())
        else:
            plasma_state.update_default_model("BM S_ii", AverageAtom_Sii())

    @jax.jit
    def evaluate_raw(
        self,
        plasma_state: "PlasmaState",
        setup: Setup,
        *args,
        **kwargs,
    ) -> jnp.ndarray:

        @jax.tree_util.Partial
        def S_ii(k):
            probe_setup = get_probe_setup(k, setup)
            return plasma_state.evaluate("BM S_ii", probe_setup)

        @jax.tree_util.Partial
        def V_eiS(k):
            return plasma_state["BM V_eiS"].V(plasma_state, k)

        mean_Z_free = jnpu.sum(
            plasma_state.Z_free * plasma_state.number_fraction
        )
        mu = plasma_state["chemical potential"].evaluate(plasma_state, setup)
        k = setup.dispersion_corrected_k(plasma_state.n_e)
        See_0 = free_free.S0_ee_BMA(
            k,
            plasma_state.T_e,
            mu,
            S_ii,
            V_eiS,
            plasma_state.n_e,
            mean_Z_free,
            setup.measured_energy - setup.energy,
            plasma_state["ee-lfc"].evaluate(plasma_state, setup),
            rpa_rewrite=self.RPA_rewrite,
            KKT=self.KKT,
        )
        ff = See_0 * mean_Z_free
        # Return 0 scattering if there are no free electrons
        return (
            jax.lax.cond(
                jnp.sum(plasma_state.Z_free) == 0,
                lambda: jnp.zeros_like(setup.measured_energy) * ureg.second,
                lambda: ff,
            )
            / plasma_state.mean_Z_A
        )

    @jax.jit
    def susceptibility(
        self,
        plasma_state: "PlasmaState",
        setup: Setup,
        E: Quantity,
        *args,
        **kwargs,
    ) -> jnp.ndarray:

        @jax.tree_util.Partial
        def S_ii(k):
            probe_setup = get_probe_setup(k, setup)
            return plasma_state.evaluate("BM S_ii", probe_setup)

        @jax.tree_util.Partial
        def V_eiS(k):
            return plasma_state["BM V_eiS"].V(plasma_state, k)

        mu = plasma_state["chemical potential"].evaluate(plasma_state, setup)
        k = setup.k
        mean_Z_free = jnpu.sum(
            plasma_state.Z_free * plasma_state.number_fraction
        )

        def chi(energy):
            eps = free_free.dielectric_function_BMA_full(
                k,
                energy,
                mu,
                plasma_state.T_e,
                plasma_state.n_e,
                S_ii,
                V_eiS,
                mean_Z_free,
                rpa_rewrite=self.RPA_rewrite,
                KKT=self.KKT,
            )
            xi0 = noninteracting_susceptibility_from_eps_RPA(eps, k)
            lfc = plasma_state["ee-lfc"].evaluate(plasma_state, setup)
            V = plasma_physics.coulomb_potential_fourier(-1, -1, k)
            xi = ee_localfieldcorrections.xi_lfc_corrected(xi0, V, lfc)
            return xi

        # Interpolate for small energy transfers, as it will give nans for zero
        w_pl = plasma_physics.plasma_frequency(plasma_state.n_e)
        interpE = jnp.array([-1e-4, 1e-4]) * (1 * ureg.hbar) * w_pl
        interpchi = chi(interpE)
        return jnpu.where(
            jnpu.absolute(E) > interpE[1],
            chi(E),
            jnpu.interp(E, interpE, interpchi),
        )

    def _tree_flatten(self):
        children = ()
        aux_data = (
            self.model_key,
            self.sample_points,
            self.RPA_rewrite,
            self.KKT,
        )  # static values
        return (children, aux_data)

    @classmethod
    def _tree_unflatten(cls, aux_data, children):
        obj = object.__new__(cls)
        obj.model_key, obj.sample_points, obj.RPA_rewrite, obj.KKT = aux_data

        return obj


class BornMermin(FreeFreeModel):
    """
    Model for the free-free scattering, based on the Born Mermin Approximation
    (:cite:`Mermin.1970`).
    Uses the Chapman interpolation which allows for a faster computation of the
    free-free scattering compared to :py:class:`~.BornMerminFull`, by sampling
    the probing frequency at :py:attr:`~.no_of_freq` points and interpolating
    between them, after.

    The number of frequencies defaults to 20 if ``KKT`` is ``False``, and to
    100 otherwise. To change it, just change the attribute of this model after
    initializing it. i.e.

    >>> state["free-free scattering"] = jaxrts.models.BornMermin()
    >>> state["free-free scattering"].no_of_freq = 10

    The boundaries for this interpolation can be given as arguments
    ``E_cutoff_min`` and ``E_cutoff_max``. They should be set to sane defaults
    for most use cases; however, it is recommended to revisit this setting
    carefully. As a minimal good practice, the defaults should be adjusted to
    the setup used. This can be done with the
    :py:meth:`~./set_guessed_E_cutoffs` method:

    >>> state["free-free scattering"].set_guessed_E_cutoffs(state, setup)

    Has the optional argument ``RPA_rewrite``, which defaults to ``True``. If
    ``True``, we solve the RPA integral as formulated by :cite:`Chapman.2015`
    Otherwise, use the formulas that are found, e.g., in :cite:`Schorner.2023`.
    The former implementation yields more stable results, most of the time.

    The model has the optional attribute ``KKT``, defaulting to ``False``,
    using :py:func:`jaxrts.free_free.KramersKronigTransform`, for the imaginary
    part of the collision frequency, rather than solving the integral for the
    imaginary part, as well.
    We found for edge cases this behavior was beneficial to avoid numerical
    spikes.

    Requires a 'chemical potential' model (defaults to
    :py:class:`~.IchimaruChemPotential`).
    Requires a 'BM V_eiS' model (defaults to
    :py:class:`~.FiniteWavelength_BM_V`).

    See Also
    --------

    jaxrts.free_free.S0_ee_BMA_chapman_interp
        Function used to calculate the dynamic structure factor
    """

    __name__ = "BornMermin"

    def __init__(
        self,
        no_of_freq: int | None = None,
        RPA_rewrite: bool = True,
        KKT: bool = False,
        E_cutoff_min: Quantity = -1.0 * ureg.electron_volt,
        E_cutoff_max: Quantity = -1.0 * ureg.electron_volt,
    ) -> None:
        super().__init__()
        if no_of_freq is not None:
            self.no_of_freq: int = no_of_freq
        else:
            self.no_of_freq: int = 100 if KKT else 20
        self.RPA_rewrite: bool = RPA_rewrite
        self.KKT: bool = KKT
        self.E_cutoff_min: Quantity = E_cutoff_min
        self.E_cutoff_max: Quantity = E_cutoff_max

    @property
    def cite_keys(self) -> list[tuple[str | list[str], str]]:
        out = [
            ("Mermin.1970", "Mermin Approximation."),
            (
                ["Schorner.2023", "Reinholz.2000"],
                "Electron-ion collision frequency.",
            ),
            ("Chapman.2016", "Interpolation over few collision frequencies."),
        ]
        if self.RPA_rewrite:
            out.append(("Chapman.2015", "RPA integral."))
        else:
            out.append(("Schorner.2023", "RPA integral."))
        return out

    def guess_E_cutoffs(
        self,
        plasma_state: "PlasmaState",
        setup: Setup | None = None,
        E_max: Quantity = 500 * ureg.electron_volt,
    ) -> None:
        """
        Guess and set cutoff energies for the collision frequency
        interpolation, based on the plasma_state and setup evaluated.
        """
        if setup is not None:
            E_max = jnpu.max(
                jnpu.absolute(setup.measured_energy - setup.energy)
            )
            k = setup.k
        else:
            lam = ureg.planck_constant * ureg.c / E_max
            k = 4 * jnp.pi / lam
        E_cutoff_min = free_free.guess_E_cutoff_min(plasma_state.n_e, self.KKT)
        E_cutoff_max = free_free.guess_E_cutoff_max(
            k, plasma_state.T_e, plasma_state.n_e, E_max, self.KKT
        )
        return E_cutoff_min, E_cutoff_max

    def set_guessed_E_cutoffs(
        self,
        plasma_state: "PlasmaState",
        setup: Setup | None = None,
        E_max: Quantity = 500 * ureg.electron_volt,
    ) -> None:
        """
        Guess and set cutoff energies for the collision frequency
        interpolation, based on the plasma_state and setup evaluated.
        """
        E_cutoff_min, E_cutoff_max = self.guess_E_cutoffs(
            plasma_state, setup, E_max
        )
        self.E_cutoff_min = E_cutoff_min
        self.E_cutoff_max = E_cutoff_max

    def prepare(self, plasma_state: "PlasmaState", key: str) -> None:
        plasma_state.update_default_model(
            "chemical potential", IchimaruChemPotential()
        )
        plasma_state.update_default_model("BM V_eiS", FiniteWavelength_BM_V())
        if len(plasma_state) == 1:
            plasma_state.update_default_model("BM S_ii", Sum_Sii())
        else:
            plasma_state.update_default_model("BM S_ii", AverageAtom_Sii())
        E_cutoff_min, E_cutoff_max = self.guess_E_cutoffs(plasma_state)
        self.E_cutoff_min = jnpu.where(
            self.E_cutoff_min > 0 * ureg.electron_volt,
            self.E_cutoff_min,
            E_cutoff_min,
        )
        self.E_cutoff_max = jnpu.where(
            self.E_cutoff_max > 0 * ureg.electron_volt,
            self.E_cutoff_max,
            E_cutoff_max,
        )

    @jax.jit
    def evaluate_raw(
        self,
        plasma_state: "PlasmaState",
        setup: Setup,
        *args,
        **kwargs,
    ) -> jnp.ndarray:

        @jax.tree_util.Partial
        def S_ii(k):
            probe_setup = get_probe_setup(k, setup)
            return plasma_state.evaluate("BM S_ii", probe_setup)

        @jax.tree_util.Partial
        def V_eiS(k):
            return plasma_state["BM V_eiS"].V(plasma_state, k)

        mean_Z_free = jnpu.sum(
            plasma_state.Z_free * plasma_state.number_fraction
        )
        mu = plasma_state["chemical potential"].evaluate(plasma_state, setup)
        k = setup.dispersion_corrected_k(plasma_state.n_e)
        See_0 = free_free.S0_ee_BMA_chapman_interp(
            k,
            plasma_state.T_e,
            mu,
            S_ii,
            V_eiS,
            plasma_state.n_e,
            mean_Z_free,
            self.E_cutoff_min,
            self.E_cutoff_max,
            setup.measured_energy - setup.energy,
            plasma_state["ee-lfc"].evaluate(plasma_state, setup),
            self.no_of_freq,
            rpa_rewrite=self.RPA_rewrite,
            KKT=self.KKT,
        )
        ff = See_0 * mean_Z_free
        # Return 0 scattering if there are no free electrons
        return (
            jax.lax.cond(
                jnp.sum(plasma_state.Z_free) == 0,
                lambda: jnp.zeros_like(setup.measured_energy) * ureg.second,
                lambda: ff,
            )
            / plasma_state.mean_Z_A
        )

    @jax.jit
    def susceptibility(
        self,
        plasma_state: "PlasmaState",
        setup: Setup,
        E: Quantity,
        *args,
        **kwargs,
    ) -> jnp.ndarray:

        @jax.tree_util.Partial
        def S_ii(k):
            probe_setup = get_probe_setup(k, setup)
            return plasma_state.evaluate("BM S_ii", probe_setup)

        @jax.tree_util.Partial
        def V_eiS(k):
            probe_setup = get_probe_setup(k, setup)
            return plasma_state["BM V_eiS"].evaluate(plasma_state, probe_setup)

        mean_Z_free = jnpu.sum(
            plasma_state.Z_free * plasma_state.number_fraction
        )
        mu = plasma_state["chemical potential"].evaluate(plasma_state, setup)
        k = setup.k

        def chi(energy):
            eps = free_free.dielectric_function_BMA_chapman_interp(
                k,
                energy,
                mu,
                plasma_state.T_e,
                plasma_state.n_e,
                S_ii,
                V_eiS,
                mean_Z_free,
                self.E_cutoff_min,
                self.E_cutoff_max,
                self.no_of_freq,
                rpa_rewrite=self.RPA_rewrite,
                KKT=self.KKT,
            )
            xi0 = noninteracting_susceptibility_from_eps_RPA(eps, k)
            lfc = plasma_state["ee-lfc"].evaluate(plasma_state, setup)
            V = plasma_physics.coulomb_potential_fourier(-1, -1, k)
            xi = ee_localfieldcorrections.xi_lfc_corrected(xi0, V, lfc)
            return xi

        # Interpolate for small energy transfers, as it will give nans for zero
        w_pl = plasma_physics.plasma_frequency(plasma_state.n_e)
        interpE = jnp.array([-1e-4, 1e-4]) * (1 * ureg.hbar) * w_pl
        interpchi = chi(interpE)
        return jnpu.where(
            jnpu.absolute(E) > interpE[1],
            chi(E),
            jnpu.interp(E, interpE, interpchi),
        )

    def _tree_flatten(self):
        children = (
            self.E_cutoff_min,
            self.E_cutoff_max,
        )
        aux_data = (
            self.model_key,
            self.sample_points,
            self.no_of_freq,
            self.RPA_rewrite,
            self.KKT,
        )  # static values
        return (children, aux_data)

    @classmethod
    def _tree_unflatten(cls, aux_data, children):
        obj = object.__new__(cls)
        (
            obj.model_key,
            obj.sample_points,
            obj.no_of_freq,
            obj.RPA_rewrite,
            obj.KKT,
        ) = aux_data
        (
            obj.E_cutoff_min,
            obj.E_cutoff_max,
        ) = children

        return obj


class BornMermin_Fit(FreeFreeModel):
    """
    Model for the free-free scattering, based on the Born Mermin Approximation
    (:cite:`Mermin.1970`).
    Identical to :py:class:`~.BornMermin`, but uses the Dandrea
    fit (:cite:`Dandrea.1986`), rather than numerically calculating the
    un-damped RPA. However, the damped RPA is still evaluated using the
    adequate integral.

    The number of frequencies for the Chapman interpolation defaults to 20 if
    ``KKT`` is ``False``, and to 100 otherwise. To change it, just change the
    attribute of this model after initializing it. i.e.

    >>> state["free-free scattering"] = jaxrts.models.BornMermin_Fit()
    >>> state["free-free scattering"].no_of_freq = 10

    The boundaries for the interpolation can be given as arguments
    ``E_cutoff_min`` and ``E_cutoff_max``. They should be set to sane defaults
    for most use cases; however, it is recommended to revisit this setting
    carefully. As a minimal good practice, the defaults should be adjusted to
    the setup used. This can be done with the
    :py:meth:`~./set_guessed_E_cutoffs` method:

    >>> state["free-free scattering"].set_guessed_E_cutoffs(state, setup)

    Has the optional argument ``RPA_rewrite``, which defaults to ``True``. If
    ``True``, we solve the RPA integral as formulated by :cite:`Chapman.2015`
    Otherwise, use the formulas that are found, e.g., in :cite:`Schorner.2023`.
    The former implementation yields more stable results, most of the time.

    The model has the optional attribute ``KKT``, defaulting to ``False``,
    using :py:func:`jaxrts.free_free.KramersKronigTransform`, for the imaginary
    part of the collision frequency, rather than solving the integral for the
    imaginary part, as well.
    We found for edge cases this behavior was beneficial to avoid numerical
    spikes.

    Requires a 'chemical potential' model (defaults to
    :py:class:`~.IchimaruChemPotential`).
    Requires a 'BM V_eiS' model (defaults to
    :py:class:`~.FiniteWavelength_BM_V`).

    See Also
    --------

    jaxrts.free_free.S0_ee_BMA_chapman_interpFit
        Function used to calculate the dynamic structure factor
    """

    __name__ = "BornMermin_Fit"

    def __init__(
        self,
        no_of_freq: int | None = None,
        RPA_rewrite: bool = True,
        KKT: bool = False,
        E_cutoff_min: Quantity = -1.0 * ureg.electron_volt,
        E_cutoff_max: Quantity = -1.0 * ureg.electron_volt,
    ) -> None:
        super().__init__()
        if no_of_freq is not None:
            self.no_of_freq: int = no_of_freq
        else:
            self.no_of_freq: int = 100 if KKT else 20
        self.RPA_rewrite: bool = RPA_rewrite
        self.KKT: bool = KKT
        self.E_cutoff_min: Quantity = E_cutoff_min
        self.E_cutoff_max: Quantity = E_cutoff_max

    @property
    def cite_keys(self) -> list[tuple[str | list[str], str]]:
        out = [
            ("Mermin.1970", "Mermin Approximation."),
            (
                ["Schorner.2023", "Reinholz.2000"],
                "Electron-ion collision frequency.",
            ),
            ("Chapman.2016", "Interpolation over few collision frequencies."),
            ("Dandrea.1986", "Analytical Fit for RPA"),
        ]
        if self.RPA_rewrite:
            out.append(("Chapman.2015", "RPA integral."))
        else:
            out.append(("Schorner.2023", "RPA integral."))
        return out

    def guess_E_cutoffs(
        self,
        plasma_state: "PlasmaState",
        setup: Setup | None = None,
        E_max: Quantity = 500 * ureg.electron_volt,
    ) -> None:
        """
        Guess and set cutoff energies for the collision frequency
        interpolation, based on the plasma_state and setup evaluated.
        """
        if setup is not None:
            E_max = jnpu.max(
                jnpu.absolute(setup.measured_energy - setup.energy)
            )
            k = setup.k
        else:
            lam = ureg.planck_constant * ureg.c / E_max
            k = 4 * jnp.pi / lam
        E_cutoff_min = free_free.guess_E_cutoff_min(plasma_state.n_e, self.KKT)
        E_cutoff_max = free_free.guess_E_cutoff_max(
            k, plasma_state.T_e, plasma_state.n_e, E_max, self.KKT
        )
        return E_cutoff_min, E_cutoff_max

    def set_guessed_E_cutoffs(
        self,
        plasma_state: "PlasmaState",
        setup: Setup | None = None,
        E_max: Quantity = 500 * ureg.electron_volt,
    ) -> None:
        """
        Guess and set cutoff energies for the collision frequency
        interpolation, based on the plasma_state and setup evaluated.
        """
        E_cutoff_min, E_cutoff_max = self.guess_E_cutoffs(
            plasma_state, setup, E_max
        )
        self.E_cutoff_min = E_cutoff_min
        self.E_cutoff_max = E_cutoff_max

    def prepare(self, plasma_state: "PlasmaState", key: str) -> None:
        plasma_state.update_default_model(
            "chemical potential", IchimaruChemPotential()
        )
        plasma_state.update_default_model("BM V_eiS", FiniteWavelength_BM_V())
        if len(plasma_state) == 1:
            plasma_state.update_default_model("BM S_ii", Sum_Sii())
        else:
            plasma_state.update_default_model("BM S_ii", AverageAtom_Sii())
        E_cutoff_min, E_cutoff_max = self.guess_E_cutoffs(plasma_state)
        self.E_cutoff_min = jnpu.where(
            self.E_cutoff_min > 0 * ureg.electron_volt,
            self.E_cutoff_min,
            E_cutoff_min,
        )
        self.E_cutoff_max = jnpu.where(
            self.E_cutoff_max > 0 * ureg.electron_volt,
            self.E_cutoff_max,
            E_cutoff_max,
        )

    @jax.jit
    def evaluate_raw(
        self,
        plasma_state: "PlasmaState",
        setup: Setup,
        *args,
        **kwargs,
    ) -> jnp.ndarray:

        @jax.tree_util.Partial
        def S_ii(k):
            probe_setup = get_probe_setup(k, setup)
            return plasma_state.evaluate("BM S_ii", probe_setup)

        @jax.tree_util.Partial
        def V_eiS(k):
            return plasma_state["BM V_eiS"].V(plasma_state, k)

        mean_Z_free = jnpu.sum(
            plasma_state.Z_free * plasma_state.number_fraction
        )
        mu = plasma_state["chemical potential"].evaluate(plasma_state, setup)
        k = setup.dispersion_corrected_k(plasma_state.n_e)
        See_0 = free_free.S0_ee_BMA_chapman_interpFit(
            k,
            plasma_state.T_e,
            mu,
            S_ii,
            V_eiS,
            plasma_state.n_e,
            mean_Z_free,
            self.E_cutoff_min,
            self.E_cutoff_max,
            setup.measured_energy - setup.energy,
            plasma_state["ee-lfc"].evaluate(plasma_state, setup),
            self.no_of_freq,
            rpa_rewrite=self.RPA_rewrite,
            KKT=self.KKT,
        )
        ff = See_0 * mean_Z_free
        # Return 0 scattering if there are no free electrons
        return (
            jax.lax.cond(
                jnp.sum(plasma_state.Z_free) == 0,
                lambda: jnp.zeros_like(setup.measured_energy) * ureg.second,
                lambda: ff,
            )
            / plasma_state.mean_Z_A
        )

    @jax.jit
    def susceptibility(
        self,
        plasma_state: "PlasmaState",
        setup: Setup,
        E: Quantity,
        *args,
        **kwargs,
    ) -> jnp.ndarray:

        @jax.tree_util.Partial
        def S_ii(k):
            probe_setup = get_probe_setup(k, setup)
            return plasma_state.evaluate("BM S_ii", probe_setup)

        @jax.tree_util.Partial
        def V_eiS(k):
            return plasma_state["BM V_eiS"].V(plasma_state, k)

        mean_Z_free = jnpu.sum(
            plasma_state.Z_free * plasma_state.number_fraction
        )
        mu = plasma_state["chemical potential"].evaluate(plasma_state, setup)
        k = setup.k

        def chi(energy):
            eps = free_free.dielectric_function_BMA_chapman_interpFit(
                k,
                energy,
                mu,
                plasma_state.T_e,
                plasma_state.n_e,
                S_ii,
                V_eiS,
                mean_Z_free,
                self.E_cutoff_min,
                self.E_cutoff_max,
                self.no_of_freq,
                rpa_rewrite=self.RPA_rewrite,
                KKT=self.KKT,
            )
            xi0 = noninteracting_susceptibility_from_eps_RPA(eps, k)
            lfc = plasma_state["ee-lfc"].evaluate(plasma_state, setup)
            V = plasma_physics.coulomb_potential_fourier(-1, -1, k)
            xi = ee_localfieldcorrections.xi_lfc_corrected(xi0, V, lfc)
            return xi

        # Interpolate for small energy transfers, as it will give nans for zero
        w_pl = plasma_physics.plasma_frequency(plasma_state.n_e)
        interpE = jnp.array([-1e-2, 1e-2]) * (1 * ureg.hbar) * w_pl
        interpchi = chi(interpE)
        return jnpu.where(
            jnpu.absolute(E) > interpE[1],
            chi(E),
            jnpu.interp(E, interpE, interpchi),
        )

    def _tree_flatten(self):
        children = (
            self.E_cutoff_min,
            self.E_cutoff_max,
        )
        aux_data = (
            self.model_key,
            self.sample_points,
            self.no_of_freq,
            self.RPA_rewrite,
            self.KKT,
        )  # static values
        return (children, aux_data)

    @classmethod
    def _tree_unflatten(cls, aux_data, children):
        obj = object.__new__(cls)
        (
            obj.model_key,
            obj.sample_points,
            obj.no_of_freq,
            obj.RPA_rewrite,
            obj.KKT,
        ) = aux_data
        (
            obj.E_cutoff_min,
            obj.E_cutoff_max,
        ) = children

        return obj


class BornMermin_Fortmann(FreeFreeModel):
    """
    Model for the free-free scattering, based on the Born Mermin Approximation
    (:cite:`Mermin.1970`).
    Uses the same assumptions as :py:class:`~.BornMermin_Fit` (including the
    :cite:`Dandrea.1986` fit for the un-damped RPA), but uses a rigorous
    implementation of the local field correction, proposed by
    :cite:`Fortmann.2010`.

    The number of frequencies for the Champan interpolation defaults to 20 if
    ``KKT`` is ``False``, and to 100 otherwise. To change it, just change the
    attribute of this model after initializing it. i.e.

    >>> state["free-free scattering"] = jaxrts.models.BornMermin_Fortmann()
    >>> state["free-free scattering"].no_of_freq = 10

    The boundaries for the interpolation can be given as arguments
    ``E_cutoff_min`` and ``E_cutoff_max``. They should be set to sane defaults
    for most use cases; however, it is recommended to revisit this setting
    carefully. As a minimal good practice, the defaults should be adjusted to
    the setup used. This can be done with the
    :py:meth:`~./set_guessed_E_cutoffs` method:

    >>> state["free-free scattering"].set_guessed_E_cutoffs(state, setup)

    Has the optional argument ``RPA_rewrite``, which defaults to ``True``. If
    ``True``, we solve the RPA integral as formulated by :cite:`Chapman.2015`
    Otherwise, use the formulas that are found, e.g., in :cite:`Schorner.2023`.
    The former implementation yields more stable results, most of the time.

    The model has the optional attribute ``KKT``, defaulting to ``False``,
    using :py:func:`jaxrts.free_free.KramersKronigTransform`, for the imaginary
    part of the collision frequency, rather than solving the integral for the
    imaginary part, as well.
    We found for edge cases this behavior was beneficial to avoid numerical
    spikes.

    Requires a 'chemical potential' model (defaults to
    :py:class:`~.IchimaruChemPotential`).
    Requires a 'BM V_eiS' model (defaults to
    :py:class:`~.FiniteWavelength_BM_V`).

    See Also
    --------

    jaxrts.free_free.S0_ee_BMA_Fortmann
        Function used to calculate the dynamic structure factor
    jaxrts.free_free.susceptibility_BMA_Fortmann
        Function used to calculate the susceptibility
    """

    __name__ = "BornMermin_Fortmann"

    def __init__(
        self,
        no_of_freq: int | None = None,
        RPA_rewrite: bool = True,
        KKT: bool = False,
        E_cutoff_min: Quantity = -1.0 * ureg.electron_volt,
        E_cutoff_max: Quantity = -1.0 * ureg.electron_volt,
    ) -> None:
        super().__init__()
        if no_of_freq is not None:
            self.no_of_freq: int = no_of_freq
        else:
            self.no_of_freq: int = 100 if KKT else 20
        self.RPA_rewrite: bool = RPA_rewrite
        self.KKT: bool = KKT
        self.E_cutoff_min: Quantity = E_cutoff_min
        self.E_cutoff_max: Quantity = E_cutoff_max

    @property
    def cite_keys(self) -> list[tuple[str | list[str], str]]:
        out = [
            ("Mermin.1970", "Mermin Approximation."),
            (
                ["Schorner.2023", "Reinholz.2000"],
                "Electron-ion collision frequency.",
            ),
            ("Fortmann.2010", "LFC in Born-Mernin Formalism."),
            ("Dandrea.1986", "Analytical Fit for RPA"),
        ]
        if self.RPA_rewrite:
            out.append(("Chapman.2015", "RPA integral."))
        else:
            out.append(("Schorner.2023", "RPA integral."))
        return out

    def guess_E_cutoffs(
        self,
        plasma_state: "PlasmaState",
        setup: Setup | None = None,
        E_max: Quantity = 500 * ureg.electron_volt,
    ) -> None:
        """
        Guess and set cutoff energies for the collision frequency
        interpolation, based on the plasma_state and setup evaluated.
        """
        if setup is not None:
            E_max = jnpu.max(
                jnpu.absolute(setup.measured_energy - setup.energy)
            )
            k = setup.k
        else:
            lam = ureg.planck_constant * ureg.c / E_max
            k = 4 * jnp.pi / lam
        E_cutoff_min = free_free.guess_E_cutoff_min(plasma_state.n_e, self.KKT)
        E_cutoff_max = free_free.guess_E_cutoff_max(
            k, plasma_state.T_e, plasma_state.n_e, E_max, self.KKT
        )
        return E_cutoff_min, E_cutoff_max

    def set_guessed_E_cutoffs(
        self,
        plasma_state: "PlasmaState",
        setup: Setup | None = None,
        E_max: Quantity = 500 * ureg.electron_volt,
    ) -> None:
        """
        Guess and set cutoff energies for the collision frequency
        interpolation, based on the plasma_state and setup evaluated.
        """
        E_cutoff_min, E_cutoff_max = self.guess_E_cutoffs(
            plasma_state, setup, E_max
        )
        self.E_cutoff_min = E_cutoff_min
        self.E_cutoff_max = E_cutoff_max

    def prepare(self, plasma_state: "PlasmaState", key: str) -> None:
        plasma_state.update_default_model(
            "chemical potential", IchimaruChemPotential()
        )
        plasma_state.update_default_model("BM V_eiS", FiniteWavelength_BM_V())
        if len(plasma_state) == 1:
            plasma_state.update_default_model("BM S_ii", Sum_Sii())
        else:
            plasma_state.update_default_model("BM S_ii", AverageAtom_Sii())
        E_cutoff_min, E_cutoff_max = self.guess_E_cutoffs(plasma_state)
        self.E_cutoff_min = jnpu.where(
            self.E_cutoff_min > 0 * ureg.electron_volt,
            self.E_cutoff_min,
            E_cutoff_min,
        )
        self.E_cutoff_max = jnpu.where(
            self.E_cutoff_max > 0 * ureg.electron_volt,
            self.E_cutoff_max,
            E_cutoff_max,
        )

    @jax.jit
    def evaluate_raw(
        self,
        plasma_state: "PlasmaState",
        setup: Setup,
        *args,
        **kwargs,
    ) -> jnp.ndarray:

        @jax.tree_util.Partial
        def S_ii(k):
            probe_setup = get_probe_setup(k, setup)
            return plasma_state.evaluate("BM S_ii", probe_setup)

        @jax.tree_util.Partial
        def V_eiS(k):
            return plasma_state["BM V_eiS"].V(plasma_state, k)

        mu = plasma_state["chemical potential"].evaluate(plasma_state, setup)
        k = setup.dispersion_corrected_k(plasma_state.n_e)
        mean_Z_free = jnpu.sum(
            plasma_state.Z_free * plasma_state.number_fraction
        )
        See_0 = free_free.S0_ee_BMA_Fortmann(
            k,
            plasma_state.T_e,
            mu,
            S_ii,
            V_eiS,
            plasma_state.n_e,
            mean_Z_free,
            self.E_cutoff_min,
            self.E_cutoff_max,
            setup.measured_energy - setup.energy,
            plasma_state["ee-lfc"].evaluate(plasma_state, setup),
            self.no_of_freq,
            rpa_rewrite=self.RPA_rewrite,
            KKT=self.KKT,
        )
        ff = See_0 * mean_Z_free
        # Return 0 scattering if there are no free electrons
        return (
            jax.lax.cond(
                jnp.sum(plasma_state.Z_free) == 0,
                lambda: jnp.zeros_like(setup.measured_energy) * ureg.second,
                lambda: ff,
            )
            / plasma_state.mean_Z_A
        )

    @jax.jit
    def susceptibility(
        self,
        plasma_state: "PlasmaState",
        setup: Setup,
        E: Quantity,
        *args,
        **kwargs,
    ) -> jnp.ndarray:

        @jax.tree_util.Partial
        def S_ii(k):
            probe_setup = get_probe_setup(k, setup)
            return plasma_state.evaluate("BM S_ii", probe_setup)

        @jax.tree_util.Partial
        def V_eiS(k):
            return plasma_state["BM V_eiS"].V(plasma_state, k)

        mu = plasma_state["chemical potential"].evaluate(plasma_state, setup)
        k = setup.k

        mean_Z_free = jnpu.sum(
            plasma_state.Z_free * plasma_state.number_fraction
        )
        xi = free_free.susceptibility_BMA_Fortmann(
            k,
            E,
            mu,
            plasma_state.T_e,
            plasma_state.n_e,
            S_ii,
            V_eiS,
            mean_Z_free,
            self.E_cutoff_min,
            self.E_cutoff_max,
            plasma_state["ee-lfc"].evaluate(plasma_state, setup),
            self.no_of_freq,
            rpa_rewrite=self.RPA_rewrite,
            KKT=self.KKT,
        )
        return xi

    def _tree_flatten(self):
        children = (
            self.E_cutoff_min,
            self.E_cutoff_max,
        )
        aux_data = (
            self.model_key,
            self.sample_points,
            self.no_of_freq,
            self.RPA_rewrite,
            self.KKT,
        )  # static values
        return (children, aux_data)

    @classmethod
    def _tree_unflatten(cls, aux_data, children):
        obj = object.__new__(cls)
        (
            obj.model_key,
            obj.sample_points,
            obj.no_of_freq,
            obj.RPA_rewrite,
            obj.KKT,
        ) = aux_data
        (
            obj.E_cutoff_min,
            obj.E_cutoff_max,
        ) = children

        return obj


# bound-free Models
# -----------------


class SchumacherImpulse(ScatteringModel):
    """
    Bound-free scattering based on the Schumacher Impulse Approximation
    :cite:`Schumacher.1975`. The implementation considers the first order
    asymmetric correction to the impulse approximation, as given in the
    aforementioned paper.

    Should yield similar results as
    :py:class:`~.SchumacherImpulseColdEdges`. However, rather than using
    absorption edges beof the cold sample, here we use edges of isolated ions
    in a plasma instead.

    Requires a 'form-factors' model (defaults to
    :py:class:`~PaulingFormFactors`).

    Requires an 'ipd' model (defaults to
    :py:class:`~Neglect`).
    """

    allowed_keys = ["bound-free scattering"]
    __name__ = "SchumacherImpulse"

    def __init__(self, r_k: float | None = None) -> None:
        """
        r_k is the correction given in :cite:`Gregori.2004`. If `None`, or if a
        negative value is given, we use the formula given by
        :cite:`Gregori.2004`. Otherwise, it is just the value provided by the
        user.
        """
        super().__init__()
        #: The value for r_k (see :cite:`Gregori.2004`). A negative value means
        #: to use the calculation given in the aforementioned paper.
        self.r_k = r_k
        if self.r_k is None:
            self.r_k = -1.0
        # This is required to catch a potential int input by a user
        if isinstance(self.r_k, int):
            self.r_k = float(self.r_k)

    @property
    def cite_keys(self) -> list[tuple[str | list[str], str]]:
        out = [
            "Schumacher.1975",
            (
                "Holm.1989",
                "Corrects contribution for n equals 1 and 2.",
            ),
            ("Gu.2008", "Edge positions."),
        ]
        if self.r_k < 0:
            out.append(("Gregori.2004", "Scaling factor r_k."))
        return out

    def prepare(self, plasma_state: "PlasmaState", key: str) -> None:
        plasma_state.update_default_model("form-factors", PaulingFormFactors())
        plasma_state.update_default_model("ipd", Neglect())

    @jax.jit
    def evaluate_raw(
        self,
        plasma_state: "PlasmaState",
        setup: Setup,
    ) -> jnp.ndarray:
        k = setup.dispersion_corrected_k(plasma_state.n_e)
        omega_0 = setup.energy / ureg.hbar
        omega = omega_0 - setup.measured_energy / ureg.hbar
        x = plasma_state.number_fraction

        out = 0 * ureg.second
        for idx in range(plasma_state.nions):
            element_atomic_number = plasma_state.Z_A[idx]
            ion_charge_state = plasma_state.Z_free[idx]

            # Define a function to calculate scattering for a single integer
            # charge state
            def calculate_scattering_for_charge_state(charge_state):
                E_b = (
                    plasma_state.ions[idx].get_binding_energies(charge_state)
                    + plasma_state.models["ipd"].evaluate(plasma_state, None)[
                        idx
                    ]
                )
                E_b = jnpu.where(
                    E_b < 0 * ureg.electron_volt, 0 * ureg.electron_volt, E_b
                )

                Z_core = element_atomic_number - charge_state
                Zeff = (
                    element_atomic_number
                ) - form_factors.pauling_size_screening_constants(Z_core)

                population = electron_distribution_ionized_state(Z_core)

                def rk_on(r_k_val):
                    # Gregori.2004, Eqn 20
                    fi = plasma_state["form-factors"].evaluate(
                        plasma_state, setup
                    )[:, idx]
                    new_r_k = 1 - jnp.sum(population * (fi) ** 2) / Z_core
                    new_r_k = jax.lax.cond(
                        Z_core == 0, lambda: 1.0, lambda: new_r_k
                    )
                    return new_r_k

                def rk_off(r_k):
                    """
                    Use the rk provided by the user
                    """
                    return r_k

                r_k = jax.lax.cond(self.r_k < 0, rk_on, rk_off, self.r_k)
                B = 1 + 1 / omega_0 * (ureg.hbar * k**2) / (
                    2 * ureg.electron_mass
                )
                factor = r_k / (Z_core * B**3).m_as(ureg.dimensionless)
                sbe = factor * bound_free.J_impulse_approx(
                    omega, k, population, Zeff, E_b
                )
                val = sbe * Z_core
                return jnpu.where(
                    jnp.isnan(val.m_as(ureg.second)), 0 * ureg.second, val
                )

            # Check if the ionization state is an integer
            is_integer = ion_charge_state == jnp.floor(ion_charge_state)

            def integer_case(charge_state):
                return calculate_scattering_for_charge_state(charge_state)

            def non_integer_case(charge_state):
                Z_low = jnp.floor(charge_state)
                Z_high = jnp.ceil(charge_state)

                # Define the case where the higher ionization state is a bare
                # nucleus
                def handle_bare_nucleus_case(_):
                    # Weight of the lower state is 100% of the remaining bound
                    # electrons
                    weight_low = element_atomic_number - charge_state
                    sbe_low = calculate_scattering_for_charge_state(Z_low)
                    # Contribution is only from the weighted lower state
                    return weight_low * sbe_low

                # Define the normal case where both states have bound electrons
                def handle_normal_case(_):
                    weight_high = charge_state - Z_low
                    weight_low = 1.0 - weight_high
                    sbe_low = calculate_scattering_for_charge_state(Z_low)
                    sbe_high = calculate_scattering_for_charge_state(Z_high)
                    return weight_low * sbe_low + weight_high * sbe_high

                # Condition to check if the higher ionization state is a bare
                # nucleus
                is_bare_nucleus = Z_high >= element_atomic_number

                return jax.lax.cond(
                    is_bare_nucleus,
                    handle_bare_nucleus_case,
                    handle_normal_case,
                    None,
                )

            total_sbe_for_element = jax.lax.cond(
                is_integer, integer_case, non_integer_case, ion_charge_state
            )

            out += total_sbe_for_element * x[idx]

        return out / plasma_state.mean_Z_A

    def _tree_flatten(self):
        children = ()
        aux_data = (
            self.model_key,
            self.sample_points,
            self.r_k,
        )  # static values
        return (children, aux_data)

    @classmethod
    def _tree_unflatten(cls, aux_data, children):
        obj = object.__new__(cls)
        obj.model_key, obj.sample_points, obj.r_k = aux_data

        return obj


class SchumacherImpulseColdEdges(ScatteringModel):
    """
    Bound-free scattering based on the Schumacher Impulse Approximation
    :cite:`Schumacher.1975`. The implementation considers the first order
    asymmetric correction to the impulse approximation, as given in the
    aforementioned paper.

    Uses cold absorption edges, regardless of the ionization state.

    Requires a 'form-factors' model (defaults to
    :py:class:`~PaulingFormFactors`).

    Requires an 'ipd' model (defaults to
    :py:class:`~Neglect`).
    """

    allowed_keys = ["bound-free scattering"]
    __name__ = "SchumacherImpulseColdEdges"

    def __init__(self, r_k: float | None = None) -> None:
        """
        r_k is the correction given in :cite:`Gregori.2004`. If None, or if a
        negative value is given, we use the folula given by
        :cite:`Gregori.2004`. Otherwise, it is just the value provided by the
        user.
        """
        super().__init__()

        #: The value for r_k (see :cite:`Gregori.2004`). A negative value means
        #: to use the calculation given in the aforementioned paper.
        self.r_k = r_k
        if self.r_k is None:
            self.r_k = -1.0
        # This is required to catch a potential int input by a user
        if isinstance(self.r_k, int):
            self.r_k = float(self.r_k)

    @property
    def cite_keys(self) -> list[tuple[str | list[str], str]]:
        out = [
            "Schumacher.1975",
            (
                "Holm.1989",
                "Corrects contribution for n equals 1 and 2.",
            ),
        ]
        if self.r_k < 0:
            out.append(("Gregori.2004", "Scaling factor r_k."))
        return out

    def prepare(self, plasma_state: "PlasmaState", key: str) -> None:
        plasma_state.update_default_model("form-factors", PaulingFormFactors())
        plasma_state.update_default_model("ipd", Neglect())

    @jax.jit
    def evaluate_raw(
        self,
        plasma_state: "PlasmaState",
        setup: Setup,
    ) -> jnp.ndarray:
        k = setup.dispersion_corrected_k(plasma_state.n_e)
        omega_0 = setup.energy / ureg.hbar
        omega = omega_0 - setup.measured_energy / ureg.hbar
        x = plasma_state.number_fraction

        out = 0 * ureg.second
        for idx in range(plasma_state.nions):
            Z_c = plasma_state.Z_core[idx]
            E_b = (
                plasma_state.ions[idx].cold_binding_energies
                + plasma_state.models["ipd"].evaluate(plasma_state, None)[idx]
            )
            E_b = jnpu.where(
                E_b < 0 * ureg.electron_volt, 0 * ureg.electron_volt, E_b
            )

            Zeff = (
                plasma_state.ions[idx].Z
            ) - form_factors.pauling_size_screening_constants(Z_c)
            population = electron_distribution_ionized_state(Z_c)

            def rk_on(r_k):
                # Gregori.2004, Eqn 20
                fi = plasma_state["form-factors"].evaluate(
                    plasma_state, setup
                )[:, idx]
                new_r_k = 1 - jnp.sum(population * (fi) ** 2) / Z_c
                # Catch the division by zero error
                new_r_k = jax.lax.cond(Z_c == 0, lambda: 1.0, lambda: new_r_k)
                return new_r_k

            def rk_off(r_k):
                """
                Use the rk provided by the user
                """
                return r_k

            r_k = jax.lax.cond(self.r_k < 0, rk_on, rk_off, self.r_k)
            B = 1 + 1 / omega_0 * (ureg.hbar * k**2) / (2 * ureg.electron_mass)
            # B should be close to unity
            # B = 1 * ureg.dimensionless
            factor = r_k / (Z_c * B**3).m_as(ureg.dimensionless)
            sbe = factor * bound_free.J_impulse_approx(
                omega, k, population, Zeff, E_b
            )
            val = sbe * Z_c * x[idx]
            out += jnpu.where(
                jnp.isnan(val.m_as(ureg.second)), 0 * ureg.second, val
            )
        return out / plasma_state.mean_Z_A

    def _tree_flatten(self):
        children = ()
        aux_data = (
            self.model_key,
            self.sample_points,
            self.r_k,
        )  # static values
        return (children, aux_data)

    @classmethod
    def _tree_unflatten(cls, aux_data, children):
        obj = object.__new__(cls)
        obj.model_key, obj.sample_points, obj.r_k = aux_data

        return obj


class SchumacherImpulseFitRk(ScatteringModel):
    """
    Bound-free scattering based on the Schumacher Impulse Approximation
    :cite:`Schumacher.1975`. The implementation considers the first order
    asymmetric correction to the impulse approximation, as given in the
    aforementioned paper. The r_k factor is set so that the full spectrum
    fulfills the f-sum rule (See :cite:`Dornheim.2024`).
    Note, that this implementation is still experimental.

    Requires a 'form-factors' model (defaults to
    :py:class:`~.PaulingFormFactors`).

    Requires an 'ipd' model (defaults to
    :py:class:`~.Neglect`).
    j
    Requires a 'free-free scattering' model (defaults to
    :py:class:`~.RPA_DandreaFit`).
    """

    allowed_keys = ["bound-free scattering"]
    __name__ = "SchumacherImpulseFitRk"
    cite_keys = [
        "Schumacher.1975",
        (
            "Holm.1989",
            "Corrects contribution for n equals 1 and 2.",
        ),
        ("Gu.2008", "Edge positions."),
        ("Dornheim.2024", "Intensity normalization due to f-sum rule"),
    ]

    def __init__(self) -> None:
        super().__init__()

    def prepare(self, plasma_state: "PlasmaState", key: str) -> None:
        plasma_state.update_default_model("form-factors", PaulingFormFactors())
        plasma_state.update_default_model("ipd", Neglect())
        plasma_state.update_default_model(
            "free-free scattering", RPA_DandreaFit()
        )

    @jax.jit
    def r_k(
        self,
        plasma_state: "PlasmaState",
        setup: Setup,
    ) -> jnp.ndarray:

        # Calculate r_k through f-sum rule

        fsum_theory = -1 * ureg.hbar**2 * setup.k**2 / (2 * ureg.electron_mass)

        setup_dispersion_off = Setup(
            setup.scattering_angle,
            setup.energy,
            setup.measured_energy,
            setup.instrument,
            False,
        )

        bf = SchumacherImpulse(r_k=1.0).evaluate_raw(
            plasma_state, setup_dispersion_off
        )

        energy_shift = setup.measured_energy - setup.energy

        mirrored_setup = free_bound.FreeBoundFlippedSetup(setup_dispersion_off)
        db_factor = jnpu.exp(-energy_shift / (plasma_state.T_e * ureg.k_B))
        fb = (
            SchumacherImpulse(r_k=1.0).evaluate_raw(
                plasma_state, mirrored_setup
            )
            * db_factor
        )

        free_free_fsum = ITCF_fsum(
            plasma_state["free-free scattering"].evaluate_raw(
                plasma_state, setup_dispersion_off
            ),
            raw=True,
            setup=setup_dispersion_off,
            E_cut=jnpu.max(setup.measured_energy - setup.energy),
        )

        fb_bf_fsum = ITCF_fsum(
            fb + bf,
            raw=True,
            setup=setup_dispersion_off,
            E_cut=jnpu.max(setup.measured_energy - setup.energy),
        )

        r_k = (fsum_theory - free_free_fsum) / (fb_bf_fsum)
        return r_k.m_as(ureg.dimensionless)

    @jax.jit
    def evaluate_raw(
        self,
        plasma_state: "PlasmaState",
        setup: Setup,
    ) -> jnp.ndarray:
        val = SchumacherImpulse(r_k=1.0).evaluate_raw(
            plasma_state, setup
        ) * self.r_k(plasma_state, setup)
        return jnpu.where(
            jnp.isnan(val.m_as(ureg.second)), 0 * ureg.second, val
        )

    def _tree_flatten(self):
        children = ()
        aux_data = (
            self.model_key,
            self.sample_points,
        )  # static values
        return (children, aux_data)

    @classmethod
    def _tree_unflatten(cls, aux_data, children):
        obj = object.__new__(cls)
        obj.model_key, obj.sample_points = aux_data

        return obj


# free-bound Models
# -----------------


class DetailedBalance(ScatteringModel):
    """
    Calculate the free-bound scattering by mirroring the free-bound scattering
    around the probing energy and applying a detailed balance factor to the
    intensity.
    See :cite:`Bohme.2023`, introducing the idea.

    .. note::

       This model requires the ound-free model to have an `evaluate_raw`, which
       should return the bound-free scattering intensity **not convolved** with
       an instrument function. (See :py:class:`~.ScatteringModel`).

    .. note::

       The typical normalization factor (average ionization) is not required
       here, as the bound-free model should already incorporate this.

    """

    __name__ = "DetailedBalance"
    allowed_keys = ["free-bound scattering"]
    cite_keys = ["Bohme.2023"]

    def prepare(self, plasma_state: "PlasmaState", key: str) -> None:
        plasma_state.update_default_model(
            "bound-free scattering", SchumacherImpulse()
        )

    @jax.jit
    def evaluate_raw(
        self, plasma_state: "PlasmaState", setup: Setup
    ) -> jnp.ndarray:
        energy_shift = setup.measured_energy - setup.energy
        mirrored_setup = free_bound.FreeBoundFlippedSetup(setup)
        db_factor = jnpu.exp(-energy_shift / (plasma_state.T_e * ureg.k_B))
        fb = plasma_state["bound-free scattering"].evaluate_raw(
            plasma_state, mirrored_setup
        )
        return fb * db_factor


# Form Factor Models
# ==================


class PaulingFormFactors(Model):
    """
    Analytical functions for each electrons in quantum states defined by the
    quantum numbers `n` and `l`, assuming a hydrogen-like atom. Published in
    :cite:`Pauling.1932`.

    Uses Z - :py:func:`jaxrts.form_factors.pauling_size_screening_constants` to
    calculate the effective charge of the atom's core and then calculates form
    factors with :py:func:`jaxrts.form_factors.pauling_all_ff`.
    """

    allowed_keys = ["form-factors"]
    __name__ = "PaulingFormFactors"
    cite_keys = ["Pauling.1932"]

    @jax.jit
    def evaluate(
        self, plasma_state: "PlasmaState", setup: Setup
    ) -> jnp.ndarray:
        Zstar = (
            plasma_state.Z_A
            - form_factors.pauling_size_screening_constants(
                plasma_state.Z_core
            )
        )
        ff = form_factors.pauling_all_ff(setup.k, Zstar)
        # population = plasma_state.ions[0].electron_distribution
        # return jnp.where(population > 0, ff, 0)
        return ff


class FormFactorLowering(Model):
    """
    Form factor lowering model as introduced by :cite:`Doppner.2023`.
    In a high density plasma the form factor is reduced due to ionization
    potential depression. This concept only applies to very high densities,
    when only K-shell electrons should remain. Here we calculate the
    :math:`f_{1s}(k)` form factor with the analytic Pauling formula but with an
    IPD corrected effective charge `Z_eff`. The spin up and spin down K-shell
    electrons and their respective binding energies are taken into account for
    this calculation.

    .. note::

       For compatibility, we include form-factors for higher orbitals
       calculated using
       :py:func:`jaxrts.form_factors.pauling_all_ff`, as they are suggested by
       :cite:`Pauling.1932`. However, this model is only applicable when the
       only electrons in the K-shell are remaining.

    See Also
    --------
    jaxrts.form_factors.form_factor_lowering_10
        Function calculating the lowered form factors for the 1s orbital.
    """

    allowed_keys = ["form-factors"]
    __name__ = "FormFactorLowering"
    cite_keys = ["Doppner.2023"]

    def __init__(self, Z_squared_correction: bool = True):
        # Without IPD, the results of this form-factors model should be
        # identical to :py:class:`~.PaulingFormFactors`. However, we noted
        # small discrepancy, increasing with the nuclear charge of the plasma.
        # When ``True``, this will be corrected for by a fitted function,
        # quadratic in the atomic number.
        self.Z_squared_correction = Z_squared_correction
        super().__init__()

    def prepare(self, plasma_state: "PlasmaState", key: str) -> None:
        plasma_state.update_default_model("ipd", StewartPyattIPD())

    @jax.jit
    def evaluate(
        self, plasma_state: "PlasmaState", setup: Setup
    ) -> jnp.ndarray:
        Zstar = (
            plasma_state.Z_A
            - form_factors.pauling_size_screening_constants(
                plasma_state.Z_core
            )
        )
        ff = form_factors.pauling_all_ff(setup.k, Zstar)
        ipd = plasma_state.evaluate(key="ipd", setup=setup)

        # Loop through the Ions of the Plasma state and calculate the corrected
        # 1s form factor
        for elem, idx in zip(
            plasma_state.ions, range(len(plasma_state.ions)), strict=False
        ):
            # flip ionization energies, to start with the binding energy of the
            # 1st K-shell electron
            ionization_energies = elem.ionization.energies[::-1]
            bind_energies_K_shell = jnp.zeros(2)

            # Account for the Hydrogen case
            cutoff = 1 if elem.Z == 1 else 2
            ionization_energies = ionization_energies[:cutoff]

            # calculate IPD corrected binding energies for the individual
            # electrons
            bind_energies_ipd = bind_energies_K_shell.at[:cutoff].set(
                ionization_energies.m_as(ureg.electron_volt)
                + ipd[idx].m_as(ureg.electron_volt)
            )

            # set all binding energies below zero to a small number
            bind_energies_ipd = jnp.where(
                bind_energies_ipd < 0, 1e-6, bind_energies_ipd
            )

            # calculate the form factor of the 1s orbital given the binding
            # energies
            bind_energies_ipd *= ureg.electron_volt
            f_1s = form_factors.form_factor_lowering_10(
                setup.k,
                bind_energies_ipd,
                elem.Z - plasma_state.Z_free[idx],
                elem.Z,
                self.Z_squared_correction,
            ).m_as(ureg.dimensionless)

            # update the Pauling f_1s result
            ff = ff.at[idx, 0].set(f_1s)

        return ff

    def _tree_flatten(self):
        children = ()
        aux_data = (self.model_key, self.Z_squared_correction)  # static values
        return (children, aux_data)

    @classmethod
    def _tree_unflatten(cls, aux_data, children):
        obj = object.__new__(cls)
        (obj.model_key, obj.Z_squared_correction) = aux_data
        return obj


# Chemical Potential Models
# =========================


class IchimaruChemPotential(Model):
    """
    A fitting formula for the chemical potential of a plasma between the
    classical and the quantum regime, given by :cite:`Gregori.2003`.

    See Also
    --------
    jaxrts.plasma_physics.chem_pot_interpolationIchimaru
        Function used for calculating the chemical potential
    """

    __name__ = "IchimaruChemPotential"
    allowed_keys = ["chemical potential"]
    cite_keys = ["Ichimaru.2018"]

    @jax.jit
    def evaluate(
        self, plasma_state: "PlasmaState", setup: Setup
    ) -> jnp.ndarray:
        return plasma_physics.chem_pot_interpolationIchimaru(
            plasma_state.T_e, plasma_state.n_e
        )


class SommerfeldChemPotential(Model):
    """
    Interpolation function for the chemical potential of a non-interacting
    (ideal) fermi gas given in the paper of :cite:`Cowan.2019`.

    See Also
    --------
    jaxrts.plasma_physics.chem_pot_sommerfeld_fermi_interpolation
        Function used for calculating the chemical potential
    """

    __name__ = "SommerfeldChemPotential"
    allowed_keys = ["chemical potential"]
    cite_keys = ["Cowan.2019"]

    @jax.jit
    def evaluate(
        self, plasma_state: "PlasmaState", setup: Setup
    ) -> jnp.ndarray:
        return plasma_physics.chem_pot_sommerfeld_fermi_interpolation(
            plasma_state.T_e, plasma_state.n_e
        )


class ConstantChemPotential(Model):

    """
    A model that returns a constant chemical potential, specified by a user.
    """

    allowed_keys = ["chemical potential"]
    __name__ = "ConstantChemPotential"

    def __init__(self, value):
        self.value = value
        super().__init__()

    @jax.jit
    def evaluate(
        self, plasma_state: "PlasmaState", setup: Setup
    ) -> jnp.ndarray:
        return self.value

    # The following is required to jit a Model
    def _tree_flatten(self):
        children = (self.value,)
        aux_data = (self.model_key,)  # static values
        return (children, aux_data)

    @classmethod
    def _tree_unflatten(cls, aux_data, children):
        obj = object.__new__(cls)
        (obj.model_key,) = aux_data
        (obj.value,) = children

        return obj


# Debye Temperature Models
# ========================


class ConstantDebyeTemp(Model):
    """
    A model of constant Debye Temperature.
    """

    allowed_keys = ["Debye temperature"]
    __name__ = "ConstantDebyeTemp"

    def __init__(self, value):
        self.value = value
        super().__init__()

    @jax.jit
    def evaluate(
        self, plasma_state: "PlasmaState", setup: Setup
    ) -> jnp.ndarray:
        return self.value

    # The following is required to jit a Model
    def _tree_flatten(self):
        children = (self.value,)
        aux_data = (self.model_key,)  # static values
        return (children, aux_data)

    @classmethod
    def _tree_unflatten(cls, aux_data, children):
        obj = object.__new__(cls)
        (obj.model_key,) = aux_data
        (obj.value,) = children

        return obj


class BohmStaver(Model):
    """
    The Bohm-Staver relation for the Debye temperature, valid for 'simple
    metals', as it is presented in Eqn (3) of :cite:`Gregori.2006`.

    See Also
    --------
    jaxrts.static_structure_factors.T_Debye_Bohm_Staver
        The function used for calculating the Debye temperature.
    """

    allowed_keys = ["Debye temperature"]
    __name__ = "BohmStaver"
    cite_keys = ["Gregori.2006"]

    @jax.jit
    def evaluate(
        self, plasma_state: "PlasmaState", setup: Setup
    ) -> jnp.ndarray:
        return static_structure_factors.T_Debye_Bohm_Staver(
            plasma_state.T_e,
            plasma_state.n_e,
            plasma_state.atomic_masses,
            plasma_state.Z_free,
        )


# Ionization Potential Depression Models
# ======================================


class ConstantIPD(Model):
    """
    A model that returns a constant value for the IPD, set by the user.
    """

    allowed_keys = ["ipd"]
    __name__ = "ConstantIPD"

    def __init__(self, value):
        self.value = value
        super().__init__()

    @jax.jit
    def evaluate(
        self, plasma_state: "PlasmaState", setup: Setup
    ) -> jnp.ndarray:
        return self.value

    # The following is required to jit a Model
    def _tree_flatten(self):
        children = (self.value,)
        aux_data = (self.model_key,)  # static values
        return (children, aux_data)

    @classmethod
    def _tree_unflatten(cls, aux_data, children):
        obj = object.__new__(cls)
        (obj.model_key,) = aux_data
        (obj.value,) = children

        return obj

    @jax.jit
    def all_element_states(
        self, plasma_state: "PlasmaState"
    ) -> list[jnp.ndarray]:
        out = []
        for idx, element in enumerate(plasma_state.ions):
            out.append(
                jnp.array(
                    [
                        self.value.m_as(ureg.electron_volt)
                        for Z in jnp.arange(element.Z)
                    ]
                )
                * ureg.electron_volt
            )
        return out


class DebyeHueckelIPD(Model):
    """
    Debye-Hückel IPD Model :cite:`Debye.1923`.
    The Debye-Hückel Model is applicable for low-density and high-temperature
    plasmas, determined by charge screening effects as described in the
    Debye-Hückel theory.

    See Also
    --------
    jaxrts.ipd.ipd_debye_hueckel
        Function used to calculate the IPD
    """

    allowed_keys = ["ipd"]
    __name__ = "DebyeHueckel"
    cite_keys = ["Debye.1923", "Crowley.2014"]

    @jax.jit
    def evaluate(self, plasma_state: "PlasmaState", setup: Setup) -> Quantity:
        return ipd.ipd_debye_hueckel(
            plasma_state.Z_free,
            plasma_state.n_e,
            plasma_state.n_i,
            plasma_state.T_e,
            plasma_state.T_i,
        )

    @jax.jit
    def all_element_states(
        self, plasma_state: "PlasmaState"
    ) -> list[jnp.ndarray]:
        out = []
        for idx, element in enumerate(plasma_state.ions):
            out.append(
                jnp.array(
                    [
                        ipd.ipd_debye_hueckel(
                            Z,
                            plasma_state.n_i[idx] * (Z + 1e-6),
                            plasma_state.n_i[idx],
                            plasma_state.T_e,
                            plasma_state.T_i[idx],
                        ).m_as(ureg.electron_volt)
                        for Z in jnp.arange(element.Z)
                    ]
                )
                * ureg.electron_volt
            )
        return out


class StewartPyattIPD(Model):
    """
    Stewart Pyatt IPD Model :cite:`Stewart.1966`.
    The Stewart–Pyatt (SP) model interpolates between the
    Debye–Hückel :cite:`Debye.1923` and Ion-Sphere model :cite:`Rozsnyai.1972`
    at (low T, high rho) and (high T, low rho), respectively.

    See Also
    --------
    jaxrts.ipd.ipd_stewart_pyatt
        Function used to calculate the IPD
    """

    allowed_keys = ["ipd"]
    __name__ = "StewartPyatt"
    cite_keys = ["Stewart.1966", "Crowley.2014"]

    @jax.jit
    def evaluate(self, plasma_state: "PlasmaState", setup: Setup) -> Quantity:
        return ipd.ipd_stewart_pyatt(
            plasma_state.Z_free,
            plasma_state.n_e,
            plasma_state.n_i,
            plasma_state.T_e,
            plasma_state.T_i,
        )

    @jax.jit
    def all_element_states(
        self, plasma_state: "PlasmaState", population=None
    ) -> list[jnp.ndarray]:
        out = []
        for idx, element in enumerate(plasma_state.ions):
            out.append(
                jnp.array(
                    [
                        ipd.ipd_stewart_pyatt(
                            Z + 1,
                            plasma_state.n_e,
                            plasma_state.n_i[idx],
                            plasma_state.T_e,
                            plasma_state.T_i[idx],
                            (
                                (jnp.arange(element.Z + 1), population)
                                if population is not None
                                else None
                            ),
                        ).m_as(ureg.electron_volt)
                        for Z in jnp.arange(element.Z)
                    ]
                )
                * ureg.electron_volt
            )
        return out


class StewartPyattFullDegIPD(Model):
    """
    Stewart Pyatt IPD Model.

    See Also
    --------
    jaxrts.ipd.ipd_stewart_pyatt_full_deg
        Function used to calculate the IPD
    """

    allowed_keys = ["ipd"]
    __name__ = "StewartPyattFullDeg"

    @jax.jit
    def evaluate(self, plasma_state: "PlasmaState", setup: Setup) -> Quantity:
        return ipd.ipd_stewart_pyatt_full_deg(
            plasma_state.Z_free,
            plasma_state.n_e,
            plasma_state.n_i,
            plasma_state.T_e,
            plasma_state.T_i,
        )

    @jax.jit
    def all_element_states(
        self, plasma_state: "PlasmaState"
    ) -> list[jnp.ndarray]:
        out = []
        for idx, element in enumerate(plasma_state.ions):
            out.append(
                jnp.array(
                    [
                        ipd.ipd_stewart_pyatt_full_deg(
                            Z + 1,
                            plasma_state.n_i[idx] * (Z + 1),
                            plasma_state.n_i[idx],
                            plasma_state.T_e,
                            plasma_state.T_i[idx],
                        ).m_as(ureg.electron_volt)
                        for Z in jnp.arange(element.Z)
                    ]
                )
                * ureg.electron_volt
            )
        return out

class IonSphereIPD(Model):
    """
    Ion Sphere IPD Model :cite:`Rozsnyai.1972`.

    The Ion Sphere Model (IS) is especially applicable for plasmas
    with strong ion coupling, and thus in particular for high density,
    low temperature plasmas. The relevant length scale that determines
    the ionization potential is the ion sphere radius :math:`R_0`,
    determined by the condition that a sphere of radius :math:`R_0`
    contains the same charge as given by the mean ionization and the
    electron number density.

    See Also
    --------
    jaxrts.ipd.ipd_ion_sphere
        Function used to calculate the IPD
    """

    allowed_keys = ["ipd"]
    __name__ = "IonSphere"
    cite_keys = ["Rozsnyai.1972", "Crowley.2014"]

    @jax.jit
    def evaluate(self, plasma_state: "PlasmaState", setup: Setup) -> Quantity:
        return ipd.ipd_ion_sphere(
            plasma_state.Z_free, plasma_state.n_e, plasma_state.n_i
        )

    @jax.jit
    def all_element_states(
        self, plasma_state: "PlasmaState"
    ) -> list[jnp.ndarray]:
        out = []
        for idx, element in enumerate(plasma_state.ions):
            out.append(
                jnp.array(
                    [
                        ipd.ipd_ion_sphere(
                            plasma_state.Z_free[idx],
                            plasma_state.n_e,
                            plasma_state.n_i[idx],
                        ).m_as(ureg.electron_volt)
                        for Z in jnp.arange(element.Z)
                    ]
                )
                * ureg.electron_volt
            )
        return out


class EckerKroellIPD(Model):
    """
    Ecker-Kröll IPD Model:cite:`EckerKroell.1963`.

    Opposite to the Stewart-Pyatt:cite:`Stewart.1966` Model the Ecker-Kröll
    Model assumes that the relevant length scale for determining the IPD in
    high-density plasmas is not :math:`R_0` (the ion sphere radius) but rather
    the average distance between all free particles
    :math:`r^3_\\text{EK} = 3/4\\pi(n_e + n_i)`,
    where :math:`n_e` and :math:`n_i` are the ion and electron number density.
    The Ecker-Kröll Model predicts a far higher IPD than the Stewart-Pyatt
    Model for highly ionized plasmas.

    See Also
    --------
    jaxrts.ipd.ipd_ecker_kroell
        Function used to calculate the IPD
    """

    allowed_keys = ["ipd"]
    __name__ = "EckerKroell"
    cite_keys = ["EckerKroell.1963", "Crowley.2014"]

    @jax.jit
    def evaluate(self, plasma_state: "PlasmaState", setup: Setup) -> Quantity:
        return ipd.ipd_ecker_kroell(
            plasma_state.Z_free,
            plasma_state.n_e,
            plasma_state.n_i,
            plasma_state.T_e,
            plasma_state.T_i,
        )


class PauliBlockingIPD(Model):
    """
    Pauli Blocking IPD Model :cite:`Ropke.2019`.

    In dense plasma the bound state energies get modified due to the Pauli
    exclusion principle, thereby lowering the ionization potential from below.
    Additionally, the Pauli Blocking IPD Model should be supplemented by a
    model that lowers the continuum and hence the ionization potential from
    above.

    See Also
    --------
    jaxrts.ipd.ipd_pauli_blocking
        Function used to calculate the IPD
    """

    allowed_keys = ["ipd"]
    __name__ = "PauliBlocking"
    cite_keys = ["Ropke.2019"]

    @jax.jit
    def evaluate(self, plasma_state: "PlasmaState", setup: Setup) -> Quantity:
        return ipd.ipd_pauli_blocking(
            plasma_state.Z_free,
            plasma_state.n_e,
            plasma_state.n_i,
            plasma_state.T_e,
            plasma_state.T_i,
        )

    @jax.jit
    def all_element_states(
        self, plasma_state: "PlasmaState"
    ) -> list[jnp.ndarray]:
        out = []
        for idx, element in enumerate(plasma_state.ions):
            out.append(
                jnp.array(
                    [
                        ipd.ipd_pauli_blocking(
                            plasma_state.Z_free[idx],
                            plasma_state.n_e,
                            plasma_state.n_i[idx],
                            plasma_state.T_e,
                            plasma_state.T_i,
                        ).m_as(ureg.electron_volt)
                        for Z in jnp.arange(element.Z)
                    ]
                )
                * ureg.electron_volt
            )
        return out


# Screening Length Models
# =======================


class DebyeHueckelScreeningLength(Model):
    """
    This is standard Debye Hückel screening length. See also
    :cite:`Gericke.2010`.

    See Also
    --------
    jaxrts.plasma_physics.Debye_Hueckel_screening_length
        The function used to calculate the screening length
    """

    allowed_keys = ["screening length"]
    __name__ = "DebyeHueckelScreeningLength"
    cite_keys = ["Debye.1923"]

    @jax.jit
    def evaluate(self, plasma_state: "PlasmaState", setup: Setup) -> Quantity:
        return plasma_physics.Debye_Hueckel_screening_length(
            plasma_state.n_e, plasma_state.T_e
        )


class Gericke2010ScreeningLength(Model):
    """
    Return the Debye-Hückel screening length. Uses a 4th-power interpolation
    between electron and fermi temperature, as proposed by
    :cite:`Gericke.2010`.

    See Also
    --------
    jaxrts.plasma_physics.temperature_interpolation:
        The function used for the temperature interpolation
    jaxrts.plasma_physics.Debye_Hueckel_screening_length
        The function used to calculate the screening length
    """

    allowed_keys = ["screening length"]
    __name__ = "Gericke2010ScreeningLength"
    cite_keys = ["Gericke.2010"]

    @jax.jit
    def evaluate(self, plasma_state: "PlasmaState", setup: Setup) -> Quantity:
        T = plasma_physics.temperature_interpolation(
            plasma_state.n_e, plasma_state.T_e, 4
        )
        lam_DH = plasma_physics.Debye_Hueckel_screening_length(
            plasma_state.n_e, T
        )
        return lam_DH.to(ureg.angstrom)


class ArbitraryDegeneracyScreeningLength(Model):
    """
    A screening length valid for arbitrary degeneracy :cite:`Baggott.2017`.

    See Also
    --------
    ipd.inverse_screening_length_e
        The function used to calculate the inverse of the screening length
    """

    allowed_keys = ["screening length"]
    __name__ = "ArbitraryDegeneracyScreeningLength"
    cite_keys = ["Baggott.2017"]

    @jax.jit
    def evaluate(self, plasma_state: "PlasmaState", setup: Setup) -> Quantity:
        inverse_lam = ipd.inverse_screening_length_e(
            plasma_state.n_e,
            plasma_state.T_e,
        )
        # inverse_lam will always have exactly one entry. But since we just
        # want the number and not an array, we take the first element.
        return (1 / inverse_lam[0]).to(ureg.angstrom)


class ConstantScreeningLength(Model):
    """
    A model that returns a constant screening length, given by a user.
    """

    allowed_keys = ["screening length"]
    __name__ = "ConstantScreeningLength"

    def __init__(self, value):
        self.value = value
        super().__init__()

    @jax.jit
    def evaluate(
        self, plasma_state: "PlasmaState", setup: Setup
    ) -> jnp.ndarray:
        return self.value

    # The following is required to jit a Model
    def _tree_flatten(self):
        children = (self.value,)
        aux_data = (self.model_key,)  # static values
        return (children, aux_data)

    @classmethod
    def _tree_unflatten(cls, aux_data, children):
        obj = object.__new__(cls)
        (obj.model_key,) = aux_data
        (obj.value,) = children

        return obj


# Screening Models
# ================
#
# These models should return a `q`, the screening by free electrons which is
# relevant when calculating the Rayleigh weight.


class LinearResponseScreeningGericke2010(Model):
    """
    The screening density :math:`q` is calculated using a result from linear
    response:

    .. math::

       q(k) = \\chi_{ee}^\\text{DH} V_{ei}(k)


    See :cite:`Wunsch.2011`, Eqn(5.22) and :cite:`Gericke.2010` Eqn(3). The
    susceptibility is calculated using the Debye Hückel dielectric function,
    accessing the 'screening length' model of the plasma state.

    .. math::

       \\chi_ee^\\text{DH} = \\chi^0_{ee} / (1 - V_{ee}(1-LFC)\\chi^0_{ee})
       \\chi^0_{ee} = \\frac{\\kappa_e \\varepsilon_0}{e^2}

    :math:`kappa_e` is the screening length, LFC the local field correction
    used, and V_{ee} the Coulomb potential.

    Requires an 'electron-ion' potential. (defaults to
    :py:class:`~KlimontovichKraeftPotential`).


    .. note::

       This model should reduce to the :py:class:`~.DebyeHueckelScreening`,
       model if the local field correction is 0, and the electron-ion is a
       Coulomb potential.


    See Also
    --------
    jaxrts.ion_feature.free_electron_susceptilibily_RPA
        Function used to calculate :math:`\\xi{ee}^\\text{RPA}`
    """

    allowed_keys = ["screening"]
    __name__ = "LinearResponseScreeningGericke2010"
    cite_keys = ["Gericke.2010", "Wunsch.2011"]

    def prepare(self, plasma_state: "PlasmaState", key: str) -> None:
        plasma_state.update_default_model(
            "electron-ion Potential",
            hnc_potentials.KlimontovichKraeftPotential(),
        )
        plasma_state["electron-ion Potential"].include_electrons = (
            "SpinAveraged"
        )

    @jax.jit
    def evaluate(
        self,
        plasma_state: "PlasmaState",
        setup: Setup,
        *args,
        **kwargs,
    ) -> jnp.ndarray:

        # Use the Debye screening length for the screening cloud.
        kappa = 1 / plasma_state.screening_length
        lfc = plasma_state["ee-lfc"].evaluate(plasma_state, setup)
        xi = ion_feature.free_electron_susceptilibily_RPA(setup.k, kappa, lfc)
        Vei = plasma_state["electron-ion Potential"].full_k(
            plasma_state, to_array(setup.k)[jnp.newaxis]
        )
        q = (xi * Vei[-1, :-1]).to(ureg.dimensionless)
        # Screening vanishes if there are no free electrons
        q = jax.lax.cond(
            jnp.sum(plasma_state.Z_free) == 0,
            lambda: jnp.zeros(len(plasma_state.n_i))[:, jnp.newaxis]
            * ureg.dimensionless,
            lambda: q,
        )
        return q


class FiniteWavelengthScreening(Model):
    """
    Finite wavelength screening as presented by :cite:`Chapman.2015b`, using a
    using a result from linear to calculate the screening density :math:`q`:

    .. math::

       q(k) = \\chi_{ee}^\\text{RPA} V_{ei}(k)


    The RPA is calculated using the fit formula from :cite:`Dandrea.1986`.

    Should be identical to :py:class:`~.LinearResponseScreening`, if the
    free-free model is a RPA model.

    .. note::

       Due to the above definition, the 'screening length' ``Model`` of the
       plasma state is of no relevance for the evaluation of this Screening
       Model.


    .. note::

       Due to the above definition, the 'screening length' ``Model`` of the
       plasma state is of no relevance for the evaluation of this Screening
       Model.


    See Also
    --------
    jaxrts.ion_feature.q_FiniteWLChapman2015
        The function used to calculate ``q``.
    """

    allowed_keys = ["screening"]
    __name__ = "FiniteWavelengthScreening"
    cite_keys = ["Chapman.2015b", ("Dandrea.1986", "Analytical Fit for RPA")]

    def prepare(self, plasma_state: "PlasmaState", key: str) -> None:
        plasma_state.update_default_model(
            "electron-ion Potential",
            hnc_potentials.KlimontovichKraeftPotential(),
        )
        plasma_state["electron-ion Potential"].include_electrons = (
            "SpinAveraged"
        )

    @jax.jit
    def evaluate(
        self,
        plasma_state: "PlasmaState",
        setup: Setup,
        *args,
        **kwargs,
    ) -> jnp.ndarray:

        Vei = plasma_state["electron-ion Potential"].full_k(
            plasma_state, to_array(setup.k)[jnp.newaxis]
        )[-1, :-1]
        lfc = plasma_state["ee-lfc"].evaluate(plasma_state, setup)
        q = ion_feature.q_FiniteWLChapman2015(
            setup.k, Vei, plasma_state.T_e, plasma_state.n_e, lfc
        )
        q = jnp.real(q.m_as(ureg.dimensionless))
        # Screening vanishes if there are no free electrons
        q = jnpu.where(plasma_state.Z_free == 0, 0, q[:, 0])[:, jnp.newaxis]
        return q


class DebyeHueckelScreening(Model):
    """
    Debye Hückel screening as presented by :cite:`Chapman.2015b`.

    .. math::

       q^\\text{DH} = Z_f \\frac{\\kappa_e^2}{\\kappa_e^2 + k^2}


    Where :math:`\\kappa_e` is given by the 'screening length' model.

    .. note::

       This model should give the same results as
       :py:class:`~.LinearResponseScreeningGericke2010`, if the latter is
       evaluated with a local field correction of 0, and the electron-ion
       potential being a Coulomb potential


    See Also
    --------
    jaxrts.ion_feature.q_DebyeHueckelChapman2015
        The function used to calculate ``q``.
    """

    allowed_keys = ["screening"]
    __name__ = "DebyeHueckelScreening"
    cite_keys = ["Chapman.2015b"]

    @jax.jit
    def evaluate(
        self,
        plasma_state: "PlasmaState",
        setup: Setup,
        *args,
        **kwargs,
    ) -> jnp.ndarray:

        kappa = 1 / plasma_state.screening_length
        q = ion_feature.q_DebyeHueckelChapman2015(
            setup.k[jnp.newaxis],
            kappa,
            plasma_state.Z_free,
        )
        q = jnp.real(q.m_as(ureg.dimensionless))
        # Screening vanishes if there are no free electrons
        q = jnpu.where(plasma_state.Z_free == 0, 0, q[:, 0])[:, jnp.newaxis]
        return q


class LinearResponseScreening(Model):
    """
    The screening density :math:`q` is calculated using a result from linear
    response:

    .. math::

       q(k) = \\chi_{ee} V_{ei}(k)


    See :cite:`Wunsch.2011`, Eqn(5.22) and :cite:`Gericke.2010` Eqn(3).

    Uses the :py:meth:`~.FreeFreeModel.susceptibility` method of the chosen
    Free Free model. If not free-free model is specified, set the default to
    :py:class:`~.RPA_DandreaFit`.

    Requires an 'electron-ion' potential. (defaults to
    :py:class:`~KlimontovichKraeftPotential`).
    """

    allowed_keys = ["screening"]
    __name__ = "LinearResponseScreening"
    cite_keys = ["Gericke.2010", "Wunsch.2011"]

    def prepare(self, plasma_state: "PlasmaState", key: str) -> None:
        plasma_state.update_default_model(
            "electron-ion Potential",
            hnc_potentials.KlimontovichKraeftPotential(),
        )
        plasma_state["electron-ion Potential"].include_electrons = (
            "SpinAveraged"
        )
        plasma_state["free-free scattering"] = RPA_DandreaFit()

    @jax.jit
    def evaluate(
        self,
        plasma_state: "PlasmaState",
        setup: Setup,
        *args,
        **kwargs,
    ) -> jnp.ndarray:

        xi = plasma_state["free-free scattering"].susceptibility(
            plasma_state, setup, 0 * ureg.electron_volt
        )
        Vei = plasma_state["electron-ion Potential"].full_k(
            plasma_state, to_array(setup.k)[jnp.newaxis]
        )
        q = xi * Vei[-1, :-1]
        q = jnp.real(q.m_as(ureg.dimensionless))
        # Screening vanishes if there are no free electrons
        q = jnpu.where(plasma_state.Z_free == 0, 0, q[:, 0])[:, jnp.newaxis]
        return q


class Gregori2004Screening(Model):
    """
    Calculating the screening from free electrons according to
    :cite:`Gregori.2004`. This implementation of the screening relies on
    calculating static sturcture factors for the ion-electron system by the
    work of Arkhipov (:cite:`Arkhipov.1998` and :cite:`Arkhipov.2000`) -- with
    the limits in applicablity for a dense plasma, as, among others, work by
    :cite:`Schwarz.2007` shows.

    See Also
    --------
    jaxrts.ion_feature.q_Gregori2004
        Calculation of the screening by (quasi) free electrons
    """

    allowed_keys = ["screening"]
    __name__ = "Gregori2004Screening"
    cite_keys = ["Gregori.2004"]

    @jax.jit
    def evaluate(
        self,
        plasma_state: "PlasmaState",
        setup: Setup,
        *args,
        **kwargs,
    ) -> jnp.ndarray:
        q = ion_feature.q_Gregori2004(
            setup.k[jnp.newaxis],
            plasma_state.atomic_masses,
            plasma_state.n_e,
            plasma_state.T_e,
            plasma_state.T_e,
            plasma_state.Z_free,
        )[:, jnp.newaxis]
        q = jnp.real(q.m_as(ureg.dimensionless))
        # Screening vanishes if there are no free electrons
        q = jnpu.where(plasma_state.Z_free == 0, 0, q[:, 0])[:, jnp.newaxis]
        return q


# Electron-Electron Local Field Correction Models
# ===============================================
#


class ElectronicLFCGeldartVosko(Model):
    """
    Static local field correction model by Geldart and Vosko
    :cite:`Geldart.1966`

    See Also
    --------
    jaxrts.ee_localfieldcorrections.eelfc_geldartvosko
        Function used to calculate the LFC
    """

    allowed_keys = ["ee-lfc"]
    __name__ = "GeldartVosko Static LFC"
    cite_keys = ["Geldart.1966"]

    @jax.jit
    def evaluate(
        self,
        plasma_state: "PlasmaState",
        setup: Setup,
        *args,
        **kwargs,
    ) -> jnp.ndarray:
        return ee_localfieldcorrections.eelfc_geldartvosko(
            setup.k, plasma_state.T_e, plasma_state.n_e
        )

    @jax.jit
    def evaluate_fullk(
        self,
        plasma_state: "PlasmaState",
        setup: Setup,
        *args,
        **kwargs,
    ) -> jnp.ndarray:
        k = setup.dispersion_corrected_k(plasma_state.n_e)
        return ee_localfieldcorrections.eelfc_geldartvosko(
            k, plasma_state.T_e, plasma_state.n_e
        )


class ElectronicLFCUtsumiIchimaru(Model):
    """
    Static local field correction model by Utsumi and Ichimaru
    :cite:`UtsumiIchimaru.1982`.

    See Also
    --------
    jaxrts.ee_localfieldcorrections.eelfc_utsumiichimaru
        Function used to calculate the LFC.
    """

    allowed_keys = ["ee-lfc"]
    __name__ = "UtsumiIchimaru Static LFC"
    cite_keys = ["UtsumiIchimaru.1982"]

    @jax.jit
    def evaluate(
        self,
        plasma_state: "PlasmaState",
        setup: Setup,
        *args,
        **kwargs,
    ) -> jnp.ndarray:
        return ee_localfieldcorrections.eelfc_utsumiichimaru(
            setup.k, plasma_state.T_e, plasma_state.n_e
        )

    @jax.jit
    def evaluate_fullk(
        self,
        plasma_state: "PlasmaState",
        setup: Setup,
        *args,
        **kwargs,
    ) -> jnp.ndarray:
        k = setup.dispersion_corrected_k(plasma_state.n_e)
        return ee_localfieldcorrections.eelfc_utsumiichimaru(
            k, plasma_state.T_e, plasma_state.n_e
        )


class ElectronicLFCDornheimAnalyticalInterp(Model):
    """
    Static local field correction model by Dornheim et al.
    :cite:`Dornheim.2021`. Their model is an analytical interpolation of
    ab-initio PIMC simulations.

    See Also
    --------
    jaxrts.ee_localfieldcorrections.eelfc_dornheim2021
        Function used to calculate the LFC.
    """

    allowed_keys = ["ee-lfc"]
    __name__ = "ElectronicLFCDornheimAnalyticalInterp"
    cite_keys = ["Dornheim.2021"]

    @jax.jit
    def evaluate(
        self,
        plasma_state: "PlasmaState",
        setup: Setup,
        *args,
        **kwargs,
    ) -> jnp.ndarray:
        return ee_localfieldcorrections.eelfc_dornheim2021(
            setup.k, plasma_state.T_e, plasma_state.n_e
        )

    @jax.jit
    def evaluate_fullk(
        self,
        plasma_state: "PlasmaState",
        setup: Setup,
        *args,
        **kwargs,
    ) -> jnp.ndarray:
        k = setup.dispersion_corrected_k(plasma_state.n_e)
        return ee_localfieldcorrections.eelfc_dornheim2021(
            k, plasma_state.T_e, plasma_state.n_e
        )


class ElectronicLFCStaticInterpolation(Model):
    """
    Static local field correction model that interpolates between the
    high-degeneracy result by Farid :cite:`Farid.1993` and the Geldart result
    :cite:`Geldart.1966`. See, e.g. :cite:`Fortmann.2010`.

    See Also
    --------
    jaxrts.ee_localfieldcorrections.eelfc_interpolationgregori_farid
        Function used to calculate the LFC.
    """

    allowed_keys = ["ee-lfc"]
    __name__ = "Static Interpolation"
    cite_keys = [
        ("Fortmann.2010", "Interpolation."),
        (["Farid.1993", "Geldart.1966"], "Limits."),
    ]

    @jax.jit
    def evaluate(
        self,
        plasma_state: "PlasmaState",
        setup: Setup,
        *args,
        **kwargs,
    ) -> jnp.ndarray:
        return ee_localfieldcorrections.eelfc_interpolationgregori_farid(
            setup.k, plasma_state.T_e, plasma_state.n_e
        )

    @jax.jit
    def evaluate_fullk(
        self,
        plasma_state: "PlasmaState",
        setup: Setup,
        *args,
        **kwargs,
    ) -> jnp.ndarray:
        k = setup.dispersion_corrected_k(plasma_state.n_e)
        return ee_localfieldcorrections.eelfc_interpolationgregori_farid(
            k, plasma_state.T_e, plasma_state.n_e
        )


class ElectronicLFCConstant(Model):
    """
    A constant local field correction which can be defined by the user.
    """

    allowed_keys = ["ee-lfc"]
    __name__ = "ElectronicLFCConstant"

    def __init__(self, value):
        self.value = value
        super().__init__()

    @jax.jit
    def evaluate(
        self,
        plasma_state: "PlasmaState",
        setup: Setup,
        *args,
        **kwargs,
    ) -> jnp.ndarray:
        return self.value

    @jax.jit
    def evaluate_fullk(
        self,
        plasma_state: "PlasmaState",
        setup: Setup,
        *args,
        **kwargs,
    ) -> jnp.ndarray:
        return self.value

    # The following is required to jit a Model
    def _tree_flatten(self):
        children = (self.value,)
        aux_data = (self.model_key,)  # static values
        return (children, aux_data)

    @classmethod
    def _tree_unflatten(cls, aux_data, children):
        obj = object.__new__(cls)
        (obj.model_key,) = aux_data
        (obj.value,) = children

        return obj


# BM S_ii models
# ===============


def averagePlasmaState(state: "PlasmaState") -> "PlasmaState":
    """
    Create an average plasma state that shares the models of the original.
    """
    mean_Z = jnpu.sum(state.Z_A * state.number_fraction)[jnp.newaxis]
    mean_Z_free = jnpu.sum(state.Z_free * state.number_fraction)[jnp.newaxis]
    mean_mass = jnpu.sum(state.atomic_masses * state.number_fraction)

    mean_ion_T = jnpu.sum(state.T_i * state.number_fraction)[jnp.newaxis]
    mean_rho = jnpu.sum(state.mass_density * state.number_fraction)[
        jnp.newaxis
    ]

    mix_element = MixElement(mean_Z, mean_mass)

    newState = deepcopy(state)
    newState.ions = [mix_element]
    newState.Z_free = mean_Z_free
    newState.mass_density = mean_rho
    newState.T_i = mean_ion_T
    return newState


class Sum_Sii(Model):
    """
    This model sums up all :math:`S_{ab}` from the HNC and multiplies it with
    :math:`\\sqrt{x_{a}\\cdot x_{b}}`. While it is obviously appropriate for a
    single-species plasma, multiple species might not be treated correctly.
    """

    allowed_keys = ["BM S_ii"]
    __name__ = "Sum_Sii"

    def prepare(self, plasma_state: "PlasmaState", key: str) -> None:
        plasma_state.update_default_model(
            "ionic scattering", OnePotentialHNCIonFeat()
        )

    def evaluate(
        self,
        plasma_state: "PlasmaState",
        setup: Setup,
        *args,
        **kwargs,
    ):

        S_ab = plasma_state["ionic scattering"].S_ii(plasma_state, setup)
        x = plasma_state.number_fraction
        # Add the contributions from all pairs
        S_ii = 0

        def add_Sii(a, b):
            return (jnpu.sqrt(x[a] * x[b]) * S_ab[a, b]).m_as(
                ureg.dimensionless
            )[jnp.newaxis]

        # The W_R is calculated as a sum over all combinations of a_b
        ion_spec1, ion_spec2 = jnp.meshgrid(
            jnp.arange(plasma_state.nions),
            jnp.arange(plasma_state.nions),
        )
        for a, b in zip(
            ion_spec1.flatten(), ion_spec2.flatten(), strict=False
        ):
            S_ii += add_Sii(a, b)
        return S_ii


class AverageAtom_Sii(Model):
    """
    This model performs a HNC calculation, assuming one average atom with a
    given, average charge state. While it might lead to reasonable results,
    this is not tested and takes some computation time.
    """

    allowed_keys = ["BM S_ii"]
    __name__ = "AverageAtom_Sii"
    cite_keys = [
        ("Wunsch.2011", "Basis for the implementation of the HNC scheme.")
    ]

    def __init__(
        self,
        rmin: Quantity = 0.001 * ureg.a_0,
        rmax: Quantity = 100 * ureg.a_0,
        pot: int = 14,
        mix: float = 0.0,
        tmult: list[float] = None,
    ) -> None:
        #: The minimal radius for evaluating the potentials.
        if tmult is None:
            tmult = []
        self.r_min: Quantity = rmin
        #: The maximal radius for evaluating the potentials.
        self.r_max: Quantity = rmax
        #: The exponent (``2 ** pot``), setting the number of points in ``r``
        #: or ``k`` to evaluate.
        self.pot: int = pot
        #: Value in [0, 1); describes how much of the last iterations' nodal
        #: correction term should be added to the newly obtained `N_ab`. A
        #: value of zero corresponds to no parts of the old solution. Can be
        #: increased when HNC becomes numerically unstable due to high coupling
        #: strengths.
        self.mix: float = mix
        #: List of temperature multipliers used in auxiliary HNC calculations.
        #: HNC can be sensitive to initial guesses, and the algorithm often
        #: converges more reliably at higher temperatures.
        #: The multipliers allow the calculation to be run first at scaled
        #: (higher) temperatures, using those results as initial guesses for
        #: subsequent runs. The final multiplier of 1.0 should be omitted.
        #: See also
        #: :py:func:`jaxrts.hypernetted_chain.pair_distribution_function_HNC`.
        self.tmult: list[float] = tmult
        super().__init__()

    def prepare(self, plasma_state: "PlasmaState", key: str) -> None:
        super().prepare(plasma_state, key)
        plasma_state.update_default_model(
            "ion-ion Potential", hnc_potentials.DebyeHueckelPotential()
        )
        plasma_state["ion-ion Potential"].include_electrons = "off"
        plasma_state.update_default_model(
            "ionic scattering", OnePotentialHNCIonFeat()
        )

    @property
    def r(self):
        return jnpu.linspace(self.r_min, self.r_max, 2**self.pot)

    @property
    def k(self):
        r = self.r
        dr = r[1] - r[0]
        dk = jnp.pi / (len(r) * dr)
        return jnp.pi / r[-1] + jnp.arange(len(r)) * dk

    @jax.jit
    def evaluate(
        self, plasma_state: "PlasmaState", setup: Setup
    ) -> jnp.ndarray:
        # Average the Plasma State
        aaState = averagePlasmaState(plasma_state)

        # Prepare the Potentials
        # ----------------------

        # Populate the potential with a full ion potential, for starters
        V_s_r = aaState["ion-ion Potential"].short_r(aaState, self.r)
        V_l_k = aaState["ion-ion Potential"].long_k(aaState, self.k)

        # Calculate g_ab in the HNC Approach
        # ----------------------------------
        T = aaState["ion-ion Potential"].T(aaState)
        n = aaState.n_i
        g, niter = hypernetted_chain.pair_distribution_function_HNC(
            V_s_r, V_l_k, self.r, T, n, self.mix, self.tmult
        )
        logger.debug(
            f"{niter} Iterations of the HNC algorithm were required to reach the solution"  # noqa: E501
        )
        # Calculate S_ab by Fourier-transforming g_ab
        # ---------------------------------------------
        S_ab_HNC = hypernetted_chain.S_ii_HNC(self.k, g, n, self.r)

        # Interpolate this to the k given by the setup

        S_ab = hypernetted_chain.hnc_interp(setup.k, self.k, S_ab_HNC)
        # Return the Sii with the correct shape
        return S_ab[0, 0]

    # The following is required to jit a Model
    def _tree_flatten(self):
        children = (self.r_min, self.r_max, self.mix, self.tmult)
        aux_data = (
            self.model_key,
            self.pot,
        )  # static values
        return (children, aux_data)

    @classmethod
    def _tree_unflatten(cls, aux_data, children):
        obj = object.__new__(cls)
        obj.model_key, obj.pot = aux_data
        obj.r_min, obj.r_max, obj.mix, obj.tmult = children

        return obj


# BM V_eiS models
# ===============


class BM_V_eiSModel(Model):
    """
    These models implement potentials which can be when calculating the Born
    collision frequencies in :py:class:`~.BornMermin` and derived free-free
    scattering models.
    """

    @abc.abstractmethod
    def V(self, plasma_state: "PlasmaState", k: Quantity) -> jnp.ndarray: ...

    def evaluate(
        self,
        plasma_state: "PlasmaState",
        setup: Setup,
        *args,
        **kwargs,
    ):
        return self.V(plasma_state, setup.k)


class DebyeHueckel_BM_V(BM_V_eiSModel):
    """
    A Debye Hückel potential, using the
    :py:meth:`jaxrts.plasmastate.PlasmaState.screening_length` method to get
    the screening length.

    See Also
    --------

    jaxrts.free_free.statically_screened_ie_debye_potential
        The Potential used
    """

    allowed_keys = ["BM V_eiS"]
    __name__ = "DebyeHueckel_BM_V"

    @jax.jit
    def V(
        self,
        plasma_state: "PlasmaState",
        k: Quantity,
        *args,
        **kwargs,
    ):
        kappa = 1 / plasma_state.screening_length
        return free_free.statically_screened_ie_debye_potential(
            k,
            kappa,
            jnp.sum(plasma_state.number_fraction * plasma_state.Z_free),
        )


class FiniteWavelength_BM_V(BM_V_eiSModel):
    """
    Uses finite wavelength screening to screen the bare Coulomb potential,
    i.e.,
    :math:`V_{s}=\\frac{V_\\mathrm{Coulomb}}{\\varepsilon_\\text{RPA}(k, E=0)}`

    We use the pure RPA result to calculate the dielectric function, and use
    the :cite:`Dandrea.1986` fitting formula.

    See Also
    --------

    jaxrts.plasma_physics.coulomb_potential_fourier
        The Coulomb potential in k space
    jaxrts.free_free.dielectric_function_RPA_Dandrea1986
        The function used to calculate the dielectric function in random phase
        approximation using numerically inexpensive fitting functions.
    """

    allowed_keys = ["BM V_eiS"]
    __name__ = "FiniteWavelength_BM_V"
    cite_keys = ["Dandrea.1986"]

    @jax.jit
    def V(
        self,
        plasma_state: "PlasmaState",
        k: Quantity,
    ):
        V = plasma_physics.coulomb_potential_fourier(
            jnpu.sum(plasma_state.number_fraction * plasma_state.Z_free),
            -1,
            k,
        )
        eps0 = free_free.dielectric_function_RPA_Dandrea1986(
            k,
            0 * ureg.electron_volt,
            plasma_state.T_e,
            plasma_state.n_e,
        )
        return V / eps0


_all_models = [
    ArbitraryDegeneracyScreeningLength,
    ArkhipovIonFeat,
    AverageAtom_Sii,
    BohmStaver,
    BornMermin,
    BornMerminFull,
    BornMermin_Fit,
    BornMermin_Fortmann,
    ConstantChemPotential,
    ConstantDebyeTemp,
    ConstantIPD,
    ConstantScreeningLength,
    DebyeHueckelIPD,
    DebyeHueckelScreening,
    DebyeHueckelScreeningLength,
    DebyeHueckel_BM_V,
    DebyeWallerSolid,
    DetailedBalance,
    EckerKroellIPD,
    ElectronicLFCConstant,
    ElectronicLFCDornheimAnalyticalInterp,
    ElectronicLFCGeldartVosko,
    ElectronicLFCStaticInterpolation,
    ElectronicLFCUtsumiIchimaru,
    FiniteWavelengthScreening,
    FiniteWavelength_BM_V,
    FixedSii,
    FormFactorLowering,
    Gericke2010ScreeningLength,
    Gregori2003IonFeat,
    Gregori2004Screening,
    Gregori2006IonFeat,
    IchimaruChemPotential,
    IonSphereIPD,
    LinearResponseScreening,
    LinearResponseScreeningGericke2010,
    Model,
    Neglect,
    OnePotentialHNCIonFeat,
    PauliBlockingIPD,
    PaulingFormFactors,
    PeakCollection,
    QCSalpeterApproximation,
    RPA_DandreaFit,
    RPA_NoDamping,
    ScatteringModel,
    SchumacherImpulse,
    SchumacherImpulseColdEdges,
    SchumacherImpulseFitRk,
    Sum_Sii,
    StewartPyattIPD,
<<<<<<< HEAD
    StewartPyattFullDegIPD,
=======
    SommerfeldChemPotential,
>>>>>>> 4e5bed79
    ThreePotentialHNCIonFeat,
]

for _model in _all_models:
    jax.tree_util.register_pytree_node(
        _model,
        _model._tree_flatten,
        _model._tree_unflatten,
    )<|MERGE_RESOLUTION|>--- conflicted
+++ resolved
@@ -4555,11 +4555,7 @@
     SchumacherImpulseFitRk,
     Sum_Sii,
     StewartPyattIPD,
-<<<<<<< HEAD
-    StewartPyattFullDegIPD,
-=======
     SommerfeldChemPotential,
->>>>>>> 4e5bed79
     ThreePotentialHNCIonFeat,
 ]
 
