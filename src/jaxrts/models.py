--- conflicted
+++ resolved
@@ -3256,6 +3256,8 @@
     The Debye-Hückel Model is applicable for low-density and high-temperature
     plasmas, determined by charge screening effects as described in the
     Debye-Hückel theory.
+    
+    See Also
     --------
     jaxrts.ipd.ipd_debye_hueckel
         Function used to calculate the IPD
@@ -3278,17 +3280,12 @@
 
 class StewartPyattIPD(Model):
     """
-<<<<<<< HEAD
-    Stewarts Pyatt IPD Model:cite:`Stewart.1966`.
-    The Stewart–Pyatt (SP) model interpolates between the Debye–Hückel:cite:`Debye.1923` and Ion-Sphere model:cite:`Rozsnyai.1972` 
-    at low/high and high/low densities, respectively.
-=======
     Stewart Pyatt IPD Model :cite:`Stewart.1966`.
     The Stewart–Pyatt (SP) model interpolates between the
     Debye–Hückel :cite:`Debye.1923` and Ion-Sphere model :cite:`Rozsnyai.1972`
     at (low T, high rho) and (high T, low rho), respectively.
->>>>>>> dc2f47b8
-
+
+    See Also
     --------
     jaxrts.ipd.ipd_stewart_pyatt
         Function used to calculate the IPD
@@ -3313,20 +3310,14 @@
     """
     Ion Sphere IPD Model :cite:`Rozsnyai.1972`.
 
-<<<<<<< HEAD
-    
-    The Ion Sphere Model (IS) is especially applicable for plasmas with strong ion coupling, and thus in particular for high density, low temperature plasmas.
-    The relevant length scale that determines the ionization potential is the ion sphere radius :math:`R_0`, determined by the condition that a sphere of radius :math:`R_0` contains the same 
-    charge as given by the mean ionization and the electron number density.
-=======
-    The Ion Sphere Model (IS) is especially applicable plasmas with strong ion
+    The Ion Sphere Model (IS) is especially applicable for plasmas with strong ion
     coupling, and thus in particular for high density, low temperature plasmas.
     The relevant length scale that determines the ionization potential is the
-    ion sphere radius R_0, determined by the condition that a sphere of radius
-    R_0 contains the same charge as given by the mean ionization and the
+    ion sphere radius :math:`R_0`, determined by the condition that a sphere of radius
+    :math:`R_0` contains the same charge as given by the mean ionization and the
     electron number density.
->>>>>>> dc2f47b8
-
+
+    See Also
     --------
     jaxrts.ipd.ipd_ion_sphere
         Function used to calculate the IPD
@@ -3347,22 +3338,15 @@
     """
     Ecker-Kröll IPD Model:cite:`EckerKroell.1963`.
 
-<<<<<<< HEAD
-    Opposite to the Stewart-Pyatt:cite:`Stewart.1966` Model the Ecker-Kröll Model assumes that the relevant length scale for determining the IPD
-    in high-density plasmas is not :math:`R_0` (the ion sphere radius) but rather the average distance between all free particles :math:`r^3_\\text{EK} = 3/4\\pi(n_e + n_i)`,
-    where :math:`n_e` and :math:`n_i` are the ion and electron number density.
-    The Ecker-Kröll Model predicts a far higher IPD than the Stewart-Pyatt Model for highly ionized plasmas. 
-=======
     Opposite to the Stewart-Pyatt:cite:`Stewart.1966` Model the Ecker-Kröll
     Model assumes that the relevant length scale for determining the IPD in
-    high-density plasmas is not R_0 (the ion sphere radius) but rather the
-    average distance between all free particles r^3_EK = 3/4\\pi(n_e + n_i),
-    where n_e and n_i are the ion and electron number density.
+    high-density plasmas is not :math:`R_0` (the ion sphere radius) but rather the
+    average distance between all free particles :math:`r^3_\\text{EK} = 3/4\\\pi(n_e + n_i)`,
+    where :math:`n_e` and :math:`n_i` are the ion and electron number density.
     The Ecker-Kröll Model predicts a far higher IPD than the Stewart-Pyatt
     Model for highly ionized plasmas.
 
-    See also
->>>>>>> dc2f47b8
+    See Also
     --------
     jaxrts.ipd.ipd_ecker_kroell
         Function used to calculate the IPD
@@ -3393,6 +3377,7 @@
     model that lowers the continuum and hence the ionization potential from
     above.
 
+    See Also
     --------
     jaxrts.ipd.ipd_pauli_blocking
         Function used to calculate the IPD
@@ -3441,15 +3426,9 @@
 
 class Gericke2010ScreeningLength(Model):
     """
-<<<<<<< HEAD
     Return the Debye-Hückel Debye screening length. Uses a 4th-power
     interpolation between electron and fermi temperature, as proposed by
     :cite:`Gericke.2010`.
-=======
-    Return the Debye-Hückel screening length. Uses a 4th-power
-    interpolation between electron and Fermi temperature, as proposed by
-    :cite:`Gericke.2010`
->>>>>>> dc2f47b8
 
     See Also
     --------
@@ -3476,9 +3455,9 @@
 
 class ArbitraryDegeneracyScreeningLength(Model):
     """
-    A screening length valid for arbitrary degeneracy.
-
-    See Also :cite:`Ropke.2019`.
+    A screening length valid for arbitrary degeneracy :cite:`Baggot.2017`.
+
+    See Also
     --------
     ipd.inverse_screening_length_e
         The function used to calculate the inverse of the screening length
@@ -3634,9 +3613,6 @@
     Should be identical to :py:class:`~.LinearResponseScreening`, if the
     free-free model is a RPA model.
 
-<<<<<<< HEAD
-    See Also
-=======
     .. note::
 
        Due to the above definition, the 'screening length' ``Model`` of the
@@ -3644,8 +3620,14 @@
        Model.
 
 
-    See also
->>>>>>> dc2f47b8
+    .. note::
+
+       Due to the above definition, the 'screening length' ``Model`` of the
+       plasma state is of no relevance for the evaluation of this Screening
+       Model.
+
+
+    See Also
     --------
     jaxrts.ion_feature.q_FiniteWLChapman2015
         The function used to calculate ``q``.
@@ -3690,12 +3672,9 @@
     """
     Debye Hueckel screening as presented by :cite:`Chapman.2015b`.
 
-<<<<<<< HEAD
-    See Also
-=======
     .. math::
 
-       q^\\text{DH} = Z_f \\frac{\\kappa_e^*2}{\\kappa_e^2 + k^2}
+       q^\\text{DH} = Z_f \\frac{\\kappa_e^2}{\\kappa_e^2 + k^2}
 
 
     Where :math:`\\kappa_e` is given by the 'screening length' model.
@@ -3708,8 +3687,7 @@
        potential being a Coulomb potential
 
 
-    See also
->>>>>>> dc2f47b8
+    See Also
     --------
     jaxrts.ion_feature.q_DebyeHueckelChapman2015
         The function used to calculate ``q``.
