--- conflicted
+++ resolved
@@ -1233,15 +1233,10 @@
     allowed_keys = ["chemical potential"]
 
     @jax.jit
-<<<<<<< HEAD
     def evaluate(
         self, plasma_state: "PlasmaState", setup: Setup
     ) -> jnp.ndarray:
-        return plasma_physics.chem_pot_interpolation(
-=======
-    def evaluate(self, plasma_state: "PlasmaState", setup: Setup) -> jnp.ndarray:
         return plasma_physics.chem_pot_interpolationIchimaru(
->>>>>>> bc2fc17a
             plasma_state.T_e, plasma_state.n_e
         )
 
@@ -1260,7 +1255,8 @@
     def evaluate(
         self, plasma_state: "PlasmaState", setup: Setup
     ) -> jnp.ndarray:
-        return 
+        return
+
 
 class ConstantChemPotential(Model):
     """
