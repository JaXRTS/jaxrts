"""
This submodule contains high-level wrappers for the different Models
implemented.
"""

import abc
import logging
from copy import deepcopy
from typing import TYPE_CHECKING

import jax
import jax.numpy as jnp
from jpu import numpy as jnpu

from . import (
    bound_free,
    ee_localfieldcorrections,
    form_factors,
    free_bound,
    free_free,
    hnc_potentials,
    hypernetted_chain,
    ion_feature,
    ipd,
    plasma_physics,
    static_structure_factors,
)
from .analysis import ITCF_fsum
from .elements import MixElement, electron_distribution_ionized_state
from .plasma_physics import noninteracting_susceptibility_from_eps_RPA
from .setup import (
    Setup,
    convolve_stucture_factor_with_instrument,
    get_probe_setup,
)
from .units import Quantity, to_array, ureg

if TYPE_CHECKING:
    from .plasmastate import PlasmaState

logger = logging.getLogger(__name__)


# This defines a Model, abstractly.
class Model(metaclass=abc.ABCMeta):
    #: A list of keywords where this model is adequate for
    allowed_keys: list[str] = []

    def __init__(self):
        """ """
        self.model_key = ""

    @abc.abstractmethod
    def evaluate(
        self, plasma_state: "PlasmaState", setup: Setup
    ) -> jnp.ndarray: ...

    def prepare(  # noqa: B027
        self, plasma_state: "PlasmaState", key: str
    ) -> None:
        """
        Modify the plasma_state in place.

        As different prerequisites exist for different models, make sure to
        test that all relevant information is given in the PlasmaState, amend
        defaults if necessary.
        Please log assumptions, properly
        """
        pass

    def check(self, plasma_state: "PlasmaState") -> None:  # noqa: B027
        """
        Test if the model is applicable to the PlasmaState. Might raise logged
        messages and errors.
        """
        pass

    # The following is required to jit a Model
    def _tree_flatten(self):
        children = ()
        aux_data = (self.model_key,)  # static values
        return (children, aux_data)

    @classmethod
    def _tree_unflatten(cls, aux_data, children):
        obj = object.__new__(cls)
        (obj.model_key,) = aux_data

        return obj

    # One can use the flatten functions quite nicely for __eq__ methods.
    def __eq__(self, other):
        """
        Test the quality of two models.
        """
        if isinstance(other, Model):
            return self._tree_flatten() == other._tree_flatten()
        return NotImplemented


class ScatteringModel(Model):
    """
    A subset of :py:class:`Model`'s, used to provide some extra functionalities
    to (mainly elastic) scattering models.
    These models have a pre-defined :py:meth:`~.evaluate` method, which is
    performing a convolution with the instrument function, and now requires a
    user to define :py:meth:`.evaluate_raw` which is giving the scattered
    energy **without the instrument function**.

    .. note::

       As these extra functionalities are only relevant when re-sampling and
       convolution with an instrument function is reasonable, the
       :py:class:`~.Model` s used to describe ionic scattering are currently
       not instances of :py:class:`~.ScatteringModel` as the convolution with a
       delta function would just result in numerical issues.

    It furthermore allows a user to set the :py:attr:`~.sample_points`
    attribute, which is initialized as ``None``.
    If set, the model is evaluated only on `sample_points` points, rather than
    all :math:`k` that are probed and is then evaluated. Afterwards, the result
    is extrapolated to match the :py:class:`~.setup.Setup`'s :math:`k`.
    """

    def __init__(self, sample_points: int | None = None) -> None:
        super().__init__()

        #: The number of points for re-sampeling the model. If ``None``, no
        #: resampeling is none and every of the :py:class:`~.setup.Setup`'s
        #: :math:`k` s is evaluated when calling :py:meth:`~.evaluate`.
        #: However, as the computation might be expensive, you can reduce the
        #: number of relevant :math:`k` s by setting this attribute. After the
        #: evaluation, the resulting scatting signal is interpolated to the
        #: relevant :math:`k` s and then convolved with the instrument
        #: function.
        self.sample_points = sample_points

    @abc.abstractmethod
    def evaluate_raw(
        self, plasma_state: "PlasmaState", setup: Setup
    ) -> jnp.ndarray: ...

    def sample_grid(self, setup) -> Quantity:
        """
        Define the sample-grid if :py:attr:`~.sample_points` is not ``None``.
        By default, we just divide the :py:attr:`~.setup.Setup.measured_energy`
        in :py:attr:`~sample_points` equidistant energies. However, one could
        overwrite this function if the expected signal is within a certain
        range to achieve faster computation time.
        """
        min_E = setup.measured_energy[0]
        max_E = setup.measured_energy[-1]
        return jnpu.linspace(min_E, max_E, self.sample_points)

    @jax.jit
    def evaluate(
        self,
        plasma_state: "PlasmaState",
        setup: Setup,
        *args,
        **kwargs,
    ) -> jnp.ndarray:
        """
        If :py:attr:`~.sample_points` is not ``None``, generate a
        low-resulution :py:class`~.setup.Setup`. Calculate the
        instrument-function free scattering intensity with this or the given
        ``setup``, interpolate it, if needed and then convolve it with the
        instrument function.
        """
        if self.sample_points is None:
            raw = self.evaluate_raw(plasma_state, setup, *args, **kwargs)
        else:
            low_res_setup = Setup(
                setup.scattering_angle,
                setup.energy,
                self.sample_grid(setup),
                setup.instrument,
            )
            low_res = self.evaluate_raw(
                plasma_state, low_res_setup, *args, **kwargs
            )
            raw = jnpu.interp(
                setup.measured_energy,
                low_res_setup.measured_energy,
                low_res,
                left=0,
                right=0,
            )
        conv = convolve_stucture_factor_with_instrument(raw, setup)
        return conv * setup.frequency_redistribution_correction

    # The following is required to jit a Model
    def _tree_flatten(self):
        children = ()
        aux_data = (self.model_key, self.sample_points)  # static values
        return (children, aux_data)

    @classmethod
    def _tree_unflatten(cls, aux_data, children):
        obj = object.__new__(cls)
        obj.model_key, obj.sample_points = aux_data
        return obj


# HERE LIST OF MODELS
# ===================

# Scattering
# ==========
scattering_models = [
    "free-free scattering",
    "bound-free scattering",
    "free-bound scattering",
    "ionic scattering",
]


class Neglect(Model):
    """
    A model that returns an empty with zeros in (units of seconds) for every
    energy probed.
    """

    allowed_keys = [*scattering_models, "ipd"]
    __name__ = "Neglect"

    @jax.jit
    def evaluate(
        self, plasma_state: "PlasmaState", setup: Setup
    ) -> jnp.ndarray:
        if self.model_key in scattering_models:
            return jnp.zeros_like(setup.measured_energy) * (1 * ureg.second)
        elif self.model_key == "ipd":
            return jnp.zeros_like(plasma_state.n_i) * (1 * ureg.electron_volt)

    @jax.jit
    def evaluate_raw(
        self, plasma_state: "PlasmaState", setup: Setup
    ) -> jnp.ndarray:
        if self.model_key in scattering_models:
            return jnp.zeros_like(setup.measured_energy) * (1 * ureg.second)


# ion-feature
# -----------
class IonFeatModel(Model):
    """
    These set of models describe the scattering by electrons tightly bound to
    the ions, causing quasi-elastic scattering. `IonFeatModels` have to define
    a method :py:meth:`~.S_ii` which returns the static ion-ion structure
    factor.
    """

    #: A list of keywords where this model is adequate for
    allowed_keys: list[str] = ["ionic scattering"]

    def prepare(self, plasma_state: "PlasmaState", key: str) -> None:
        plasma_state.update_default_model("form-factors", PaulingFormFactors())
        plasma_state.update_default_model("screening", Gregori2004Screening())

    @abc.abstractmethod
    def S_ii(
        self,
        plasma_state: "PlasmaState",
        setup: Setup,
    ) -> jnp.ndarray: ...

    @jax.jit
    def Rayleigh_weight(
        self,
        plasma_state: "PlasmaState",
        setup: Setup,
    ) -> jnp.ndarray:
        """
        This is the result from Wünsch, to calculate the Rayleigh weight for
        multiple species.

        .. math::

           W_R = \\sum_{a, b} \\sqrt{x_a x_b}
           (f_a + q_a) (f_b + q_b) S_{ab}


        Where

        * The sum runs over all pairs of atoms :math:`a` and :math`b`.

        * :math:`x` is the number fraction of the ion species :math:`a`, and
          :math:`b`, respectively.

        * :math:`f_x` are the form factors, based on the `plasma_state`'s
          ``'form-factors'`` model.

        * :math:`q_x` describe the screening by free electrons, which can be
          set via the `plasma_state`'s ``'screening'`` model.

        * :math:`S_{ab}` is the static ion-ion structure factor, which has to
          be provided by the :py:meth:`~.S_ii` method.
        """
        S_ab = self.S_ii(plasma_state, setup)
        # Get the formfactor from the plasma state
        fi = plasma_state["form-factors"].evaluate(plasma_state, setup)
        population = electron_distribution_ionized_state(plasma_state.Z_core)
        f = jnp.sum(fi * population, axis=0)
        # Calculate the number-fraction per element
        x = plasma_state.number_fraction

        # Get the screening from the plasma state
        q = plasma_state.evaluate("screening", setup)

        # Add the contributions from all pairs
        w_R = 0

        def add_wrt(a, b):
            return (
                jnpu.sqrt(x[a] * x[b])
                * (f[a] + q[a])
                * (f[b] + q[b])
                * S_ab[a, b]
            ).m_as(ureg.dimensionless)

        # The W_R is calculated as a sum over all combinations of a_b
        ion_spec1, ion_spec2 = jnp.meshgrid(
            jnp.arange(plasma_state.nions),
            jnp.arange(plasma_state.nions),
        )
<<<<<<< HEAD

        for a, b in zip(ion_spec1.flatten(), ion_spec2.flatten()):
=======
        for a, b in zip(
            ion_spec1.flatten(), ion_spec2.flatten(), strict=False
        ):
>>>>>>> 521c8fa4
            w_R += add_wrt(a, b)
        return w_R

    @jax.jit
    def evaluate(
        self, plasma_state: "PlasmaState", setup: Setup
    ) -> jnp.ndarray:
        w_R = self.Rayleigh_weight(plasma_state, setup)
        res = w_R * setup.instrument(
            (setup.measured_energy - setup.energy) / ureg.hbar
        )
        res *= setup.frequency_redistribution_correction
        return res / plasma_state.mean_Z_A


class ArkhipovIonFeat(IonFeatModel):
    """
    Model for the ion feature of the scattering, presented in
    :cite:`Arkhipov.1998` and :cite:`Arkhipov.2000`.

    The structure factors are obtained by using an effective potential
    (pseudopotential) model of the particle interaction of semiclassical
    two-component plasmas with a single temperature :math:`T`. We use the
    electron temperature ``state.T_e`` of the PlasmaState modelled. The authors
    take into account both quantum and collective effects.

    Requires a 'form-factors' model (defaults to
    :py:class:`~PaulingFormFactors`) and a 'screening' model (defaults to
    :py:class:`Gregori2004Screening`).

    See Also
    --------

    jaxrts.static_structure_factors.S_ii_AD
        Calculation of the static ion ion structure factor given by
        :cite:`Arkhipov.1998`.
    jaxrts.models.PaulingFormFactors
        The default model for the atomic form factors
    """

    __name__ = "ArkhipovIonFeat"

    def check(self, plasma_state: "PlasmaState") -> None:
        if plasma_state.T_e != plasma_state.T_i:
            logger.warning(
                "'ArkhipovIonFeat' can only handle plasmas with T_e == T_i."
                + " The calculation will only consider the electron temperature."  # noqa: E501
                + " Choose another model if ion and electron temperature models should be treated individually."  # noqa: E501
            )
        if len(plasma_state) > 1:
            logger.critical(
                "'ArkhipovIonFeat' is only implemented for a one-component plasma"  # noqa: E501
            )

    @jax.jit
    def S_ii(self, plasma_state: "PlasmaState", setup: Setup) -> jnp.ndarray:
        S_ii = static_structure_factors.S_ii_AD(
            setup.k,
            plasma_state.T_e,
            plasma_state.T_e,
            plasma_state.n_e,
            plasma_state.atomic_masses,
            plasma_state.Z_free,
        )
        # Add a dimension, so that the shape is (1x1)
        return S_ii[:, jnp.newaxis]


class Gregori2003IonFeat(IonFeatModel):
    """
    Model for the ion feature of the scattering, presented in
    :cite:`Gregori.2003`.

    This model is identical to :py:class:`~ArkhipovIonFeat`, but uses an
    effective temperature ~:py:func:`jaxtrs.static_structure_factors.T_cf_Greg`
    rather than the electron Temperature throughout the calculation.
    """

    __name__ = "Gregori2003IonFeat"

    def check(self, plasma_state: "PlasmaState") -> None:
        if plasma_state.T_e != plasma_state.T_i:
            logger.warning(
                "'Gregori2003IonFeat' can only handle plasmas with T_e == T_i."
                + " The calculation will only consider the electron temperature."  # noqa: E501
                + " Choose another model if ion and electron temperature models should be treated individually."  # noqa: E501
            )
        if len(plasma_state) > 1:
            logger.critical(
                "'Gregori2003IonFeat' is only implemented for a one-component plasma"  # noqa: E501
            )

    @jax.jit
    def S_ii(self, plasma_state: "PlasmaState", setup: Setup) -> jnp.ndarray:
        T_eff = static_structure_factors.T_cf_Greg(
            plasma_state.T_e, plasma_state.n_e
        )
        S_ii = ion_feature.S_ii_AD(
            setup.k,
            T_eff,
            T_eff,
            plasma_state.n_e,
            plasma_state.atomic_masses,
            plasma_state.Z_free,
        )
        # Add a dimension, so that the shape is (1x1)
        return S_ii[:, jnp.newaxis]


class Gregori2006IonFeat(IonFeatModel):
    """
    Model for the ion feature of the scattering, presented in
    :cite:`Gregori.2006`.

    This model extends :py:class:`~ArkhipovIonFeat`, to allow for different
    ion-and electron temperatures.

    .. note::

       :cite:`Gregori.2006` uses effective temperatures for the ion and
       electron temperatures to obtain sane limits to :math:`T\\rightarrow 0`.
       This is done by calling
       :py:func:`jaxtrs.static_structure_factors.T_cf_Greg` for the electron
       temperature and :py:func:`jaxrts.static_structure_factors.T_i_eff_Greg`,
       for the ionic temperatures. The latter requires a 'Debye temperature'
       model.

    Requires a 'Debye temperature' model (defaults to :py:class:`~BohmStaver`).
    """

    __name__ = "Gregori2006IonFeat"

    def prepare(self, plasma_state: "PlasmaState", key: str) -> None:
        super().prepare(plasma_state, key)
        plasma_state.update_default_model("Debye temperature", BohmStaver())

    def check(self, plasma_state: "PlasmaState") -> None:
        if len(plasma_state) > 1:
            logger.critical(
                "'Gregori2006IonFeat' is only implemented for a one-component plasma"  # noqa: E501
            )

    @jax.jit
    def S_ii(self, plasma_state: "PlasmaState", setup: Setup) -> jnp.ndarray:
        T_D = plasma_state["Debye temperature"].evaluate(plasma_state, setup)

        T_e_eff = static_structure_factors.T_cf_Greg(
            plasma_state.T_e, plasma_state.n_e
        )
        T_i_eff = static_structure_factors.T_i_eff_Greg(plasma_state.T_i, T_D)
        S_ii = ion_feature.S_ii_AD(
            setup.k,
            T_e_eff,
            T_i_eff,
            plasma_state.n_e,
            plasma_state.atomic_masses,
            plasma_state.Z_free,
        )
        # Add a dimension, so that the shape is (1x1)
        return S_ii[:, jnp.newaxis]


class FixedSii(IonFeatModel):
    """
    Model for the ion feature with a fixed value for :math:`S_{ii}`.
    """

    __name__ = "FixedSii"

    def __init__(self, Sii) -> None:
        self._S_ii = Sii
        super().__init__()

    @jax.jit
    def S_ii(self, plasma_state: "PlasmaState", setup: Setup) -> jnp.ndarray:
        return self._S_ii

    # The following is required to jit a Model
    def _tree_flatten(self):
        children = (self._S_ii,)
        aux_data = (self.model_key,)  # static values
        return (children, aux_data)

    @classmethod
    def _tree_unflatten(cls, aux_data, children):
        obj = object.__new__(cls)
        (obj.model_key,) = aux_data
        (obj._S_ii,) = children

        return obj


class OnePotentialHNCIonFeat(IonFeatModel):
    """
    Model for the ion feature using a calculating all :math:`S_{ab}` in the
    Hypernetted Chain approximation.

    In contrast to :py:class:`~.ThreePotentialHNCIonFeat`, this models
    calculates only the ion-ion Structure factors, and is neglecting the
    electron-contibutions. Hence, screening is not included, automatically, but
    has to be provided as an additional `screening`.


    Requires an 'ion-ion' (defaults to :py:class:`~DebyeHueckelPotential`) and
    a `screening` model (default:
    :py::class:`~.LinearResponseScreeningGericke2010`. Further requires a
    'form-factors' model (defaults to :py:class:`~PaulingFormFactors`).
    """

    __name__ = "OnePotentialHNCIonFeat"

    def __init__(
        self,
        rmin: Quantity = 0.001 * ureg.a_0,
        rmax: Quantity = 100 * ureg.a_0,
        pot: int = 14,
        mix: float = 0.0,
        tmult: list[float] = None,
    ) -> None:
        #: The minimal radius for evaluating the potentials.
        if tmult is None:
            tmult = []
        self.r_min: Quantity = rmin
        #: The maximal radius for evaluating the potentials.
        self.r_max: Quantity = rmax
        #: The exponent (``2 ** pot``), setting the number of points in ``r``
        #: or ``k`` to evaluate.
        self.pot: int = pot
        #: Value in [0, 1); describes how much of the last iterations' nodal
        #: correction term should be added to the newly obtained `N_ab`. A
        #: value of zero corresponds to no parts of the old solution. Can be
        #: increased when HNC becomes numerically unstable due to high coupling
        #: strengths.
        self.mix: float = mix
        #: List of temperature multipliers used in auxiliary HNC calculations.
        #: HNC can be sensitive to initial guesses, and the algorithm often
        #: converges more reliably at higher temperatures.
        #: The multipliers allow the calculation to be run first at scaled
        #: (higher) temperatures, using those results as initial guesses for
        #: subsequent runs. The final multiplier of 1.0 should be omitted.
        #: See also
        #: :py:func:`jaxrts.hypernetted_chain.pair_distribution_function_HNC`.
        self.tmult: list[float] = tmult
        super().__init__()

    def prepare(self, plasma_state: "PlasmaState", key: str) -> None:
        super().prepare(plasma_state, key)
        plasma_state.update_default_model(
            "ion-ion Potential", hnc_potentials.DebyeHueckelPotential()
        )
        plasma_state["ion-ion Potential"].include_electrons = "off"

    @property
    def r(self):
        return jnpu.linspace(self.r_min, self.r_max, 2**self.pot)

    @property
    def k(self):
        r = self.r
        dr = r[1] - r[0]
        dk = jnp.pi / (len(r) * dr)
        return jnp.pi / r[-1] + jnp.arange(len(r)) * dk

    @jax.jit
    def S_ii(self, plasma_state: "PlasmaState", setup: Setup) -> jnp.ndarray:
        # Prepare the Potentials
        # ----------------------

        # Populate the potential with a full ion potential, for starters
        V_s_r = plasma_state["ion-ion Potential"].short_r(plasma_state, self.r)
        V_l_k = plasma_state["ion-ion Potential"].long_k(plasma_state, self.k)

        # Calculate g_ab in the HNC Approach
        # ----------------------------------
        T = plasma_state["ion-ion Potential"].T(plasma_state)
        n = plasma_state.n_i
        g, niter = hypernetted_chain.pair_distribution_function_HNC(
            V_s_r, V_l_k, self.r, T, n, self.mix, self.tmult
        )
        logger.debug(
            f"{niter} Iterations of the HNC algorithm were required to reach the solution"  # noqa: E501
        )
        # Calculate S_ab by Fourier-transforming g_ab
        # ---------------------------------------------
        S_ab_HNC = hypernetted_chain.S_ii_HNC(self.k, g, n, self.r)

        # Interpolate this to the k given by the setup

        S_ab = hypernetted_chain.hnc_interp(setup.k, self.k, S_ab_HNC)

        return S_ab

    # The following is required to jit a Model
    def _tree_flatten(self):
        children = (self.r_min, self.r_max, self.mix, self.tmult)
        aux_data = (
            self.model_key,
            self.pot,
        )  # static values
        return (children, aux_data)

    @classmethod
    def _tree_unflatten(cls, aux_data, children):
        obj = object.__new__(cls)
        obj.model_key, obj.pot = aux_data
        obj.r_min, obj.r_max, obj.mix, obj.tmult = children

        return obj


class ThreePotentialHNCIonFeat(IonFeatModel):
    """
    Model for the ion feature using a calculating all :math:`S_{ab}` in the
    Hypernetted Chain approximation. This is achieved by treating the electrons
    as an additional ion species, that is amended to the list of ions. See,
    e.g. :cite:`Schwarz.2007`.

    .. note::

        Compared to :py:class:`HNCIonFeat`, the internal Variables, `V_s` and
        `V_l` are now :math:`(n+1 \\times n+1 \\times m)` matrices, where
        :math:`n` is the number of ion species and :math:`m = 2^\\text{pot}`
        which pot being :py:attr:`~.pot`, the exponent for the number of
        scattering vectors to be evaluated in the HNC approach.

    Requires 3 Potentials:

        - an 'ion-ion Potential' The black entries in the picture below
          (defaults to :py:class:`~DebyeHueckelPotential`).
        - an 'electron-ion Potential' The orange entries in the picture below
          (defaults to :py:class:`~KlimontovichKraeftPotential`).
        - an 'electron-electron Potential' The red entries in the picutre below
          (defaults to :py:class:`~KelbgPotental`).

    .. image:: ../images/ThreePotentialHNC.svg
       :width: 600

    See Also
    --------

    jaxrts.ion_feature.q_Glenzer2009
        Calculation of the screening, when both S_ei and S_ii are known. As
        this should be accurate, we don't require a 'screening' model with this
        'ionic scttering' model.

    """

    __name__ = "ThreePotentialHNC"

    def __init__(
        self,
        rmin: Quantity = 0.001 * ureg.a_0,
        rmax: Quantity = 100 * ureg.a_0,
        pot: int = 14,
        mix: float = 0.0,
        tmult: list[float] = None,
    ) -> None:
        #: The minimal radius for evaluating the potentials.
        if tmult is None:
            tmult = []
        self.r_min: Quantity = rmin
        #: The maximal radius for evaluating the potentials.
        self.r_max: Quantity = rmax
        #: The exponent (``2 ** pot``), setting the number of points in ``r``
        #: or ``k`` to evaluate.
        self.pot: int = pot
        #: Value in [0, 1); describes how much of the last iterations' nodal
        #: correction term should be added to the newly obtained `N_ab`. A
        #: value of zero corresponds to no parts of the old solution. Can be
        #: increased when HNC becomes numerically unstable due to high coupling
        #: strengths.
        self.mix: float = mix
        #: List of temperature multipliers used in auxiliary HNC calculations.
        #: HNC can be sensitive to initial guesses, and the algorithm often
        #: converges more reliably at higher temperatures.
        #: The multipliers allow the calculation to be run first at scaled
        #: (higher) temperatures, using those results as initial guesses for
        #: subsequent runs. The final multiplier of 1.0 should be omitted.
        #: See also
        #: :py:func:`jaxrts.hypernetted_chain.pair_distribution_function_HNC`.
        self.tmult: list[float] = tmult
        super().__init__()

    def prepare(self, plasma_state: "PlasmaState", key: str) -> None:
        # Overwrite the old prepare function, here, because we don't need a
        # screening model
        plasma_state.update_default_model("form-factors", PaulingFormFactors())
        plasma_state.update_default_model(
            "ion-ion Potential", hnc_potentials.DebyeHueckelPotential()
        )
        plasma_state.update_default_model(
            "electron-ion Potential",
            hnc_potentials.KlimontovichKraeftPotential(),
        )
        plasma_state.update_default_model(
            "electron-electron Potential",
            hnc_potentials.KelbgPotential(),
        )
        for key in [
            "ion-ion Potential",
            "electron-ion Potential",
            "electron-electron Potential",
        ]:
            plasma_state[key].include_electrons = "SpinAveraged"

    @property
    def r(self):
        return jnpu.linspace(self.r_min, self.r_max, 2**self.pot)

    @property
    def k(self):
        r = self.r
        dr = r[1] - r[0]
        dk = jnp.pi / (len(r) * dr)
        return jnp.pi / r[-1] + jnp.arange(len(r)) * dk

    @jax.jit
    def _S_ii_with_electrons(
        self, plasma_state: "PlasmaState", setup: Setup
    ) -> jnp.ndarray:
        # Prepare the Potentials
        # ----------------------

        # Populate the potential with a full ion potential, for starters
        V_s_r = (
            plasma_state["ion-ion Potential"]
            .short_r(plasma_state, self.r)
            .m_as(ureg.electron_volt)
        )
        # Replace the last line and column with the electron-ion potential
        V_s_r = V_s_r.at[-1, :, :].set(
            plasma_state["electron-ion Potential"]
            .short_r(plasma_state, self.r)
            .m_as(ureg.electron_volt)[-1, :, :]
        )
        V_s_r = V_s_r.at[:, -1, :].set(
            plasma_state["electron-ion Potential"]
            .short_r(plasma_state, self.r)
            .m_as(ureg.electron_volt)[:, -1, :]
        )
        # Add the electron-electron Potential
        V_s_r = V_s_r.at[-1, -1, :].set(
            plasma_state["electron-electron Potential"]
            .short_r(plasma_state, self.r)
            .m_as(ureg.electron_volt)[-1, -1, :]
        )
        V_s_r *= ureg.electron_volt

        # Repeat this for the long-range part of the potential in k space.
        unit = ureg.electron_volt * ureg.angstrom**3
        V_l_k = (
            plasma_state["ion-ion Potential"]
            .long_k(plasma_state, self.k)
            .m_as(unit)
        )
        V_l_k = V_l_k.at[-1, :, :].set(
            plasma_state["electron-ion Potential"]
            .long_k(plasma_state, self.k)
            .m_as(unit)[-1, :, :]
        )
        V_l_k = V_l_k.at[:, -1, :].set(
            plasma_state["electron-ion Potential"]
            .long_k(plasma_state, self.k)
            .m_as(unit)[:, -1, :]
        )
        V_l_k = V_l_k.at[-1, -1, :].set(
            plasma_state["electron-electron Potential"]
            .long_k(plasma_state, self.k)
            .m_as(unit)[-1, -1, :]
        )
        V_l_k *= unit

        # Calculate g_ab in the HNC Approach
        # ----------------------------------
        T = plasma_state["ion-ion Potential"].T(plasma_state)
        n = to_array([*plasma_state.n_i, plasma_state.n_e])
        g, niter = hypernetted_chain.pair_distribution_function_HNC(
            V_s_r, V_l_k, self.r, T, n, self.mix, self.tmult
        )
        logger.debug(
            f"{niter} Iterations of the HNC algorithm were required to reach the solution"  # noqa: E501
        )
        # Calculate S_ab by Fourier-transforming g_ab
        # ---------------------------------------------
        S_ab_HNC = hypernetted_chain.S_ii_HNC(self.k, g, n, self.r)

        # Interpolate this to the k given by the setup

        S_ab = hypernetted_chain.hnc_interp(setup.k, self.k, S_ab_HNC)
        return S_ab

    def S_ii(self, plasma_state, setup):
        S_ab = self._S_ii_with_electrons(plasma_state, setup)
        return S_ab[:-1, :-1]

    def Rayleigh_weight(self, plasma_state, setup):
        """
        Here, we have to calculate the Rayleigh weight different than the
        default, because we get the screening from the calculated S_ei, rather
        than any model.
        """
        # To Calculate the screening, use the S_ii and S_ei contributions
        # ---------------------------------------------------------------
        S_ab = self._S_ii_with_electrons(plasma_state, setup)
        S_ii = jnpu.diagonal(S_ab, axis1=0, axis2=1)[:-1]
        S_ei = S_ab[:-1, -1]

        # Add a dimension here, to be compatible with the the typical output of
        # plasma_state["screening].evaluate...
        q = ion_feature.q_Glenzer2009(S_ei, S_ii, plasma_state.Z_free)[
            :, jnp.newaxis
        ]

        # The W_R is calculated as a sum over all combinations of a_b
        ion_spec1, ion_spec2 = jnp.meshgrid(
            jnp.arange(plasma_state.nions),
            jnp.arange(plasma_state.nions),
        )
        # Get the formfactor from the plasma state
        fi = plasma_state["form-factors"].evaluate(plasma_state, setup)
        population = electron_distribution_ionized_state(plasma_state.Z_core)

        # Sum up all fi to the full f
        f = jnp.sum(fi * population, axis=0)
        # Calculate the number-fraction per element
        x = plasma_state.number_fraction

        # Add the contributions from all pairs
        w_R = 0

        def add_wrt(a, b):
            return (
                jnpu.sqrt(x[a] * x[b])
                * (f[a] + q[a])
                * (f[b] + q[b])
                * S_ab[a, b]
            ).m_as(ureg.dimensionless)

        for a, b in zip(
            ion_spec1.flatten(), ion_spec2.flatten(), strict=False
        ):
            w_R += add_wrt(a, b)
        # Scale the instrument function directly with w_R
        return w_R

    # The following is required to jit a Model
    def _tree_flatten(self):
        children = (self.r_min, self.r_max, self.mix, self.tmult)
        aux_data = (
            self.model_key,
            self.pot,
        )  # static values
        return (children, aux_data)

    @classmethod
    def _tree_unflatten(cls, aux_data, children):
        obj = object.__new__(cls)
        obj.model_key, obj.pot = aux_data
        obj.r_min, obj.r_max, obj.mix, obj.tmult = children

        return obj


class PeakCollection(IonFeatModel):
    """
    A model for approximating :py:meth:`~.PeakCollection.S_ii` as a sum of
    peaks. Can be used to model, e.g., ideal powder diffraction, where elastic
    signal would only be expected at certain values of :math:`k`.
    """

    __name__ = "PeakCollection"

    def __init__(
        self,
        k_pos: Quantity,
        intensity: jnp.ndarray,
        peak_function: callable,
    ):
        """
        Parameters
        ----------
        k_pos: Quantity
            The position of the peaks in :math:`k` space.
        intensity: jnp.ndarray
            The intensity of the peaks. Should have the same length as `k_pos`.
        peak_function: callable
            The shape of each peak. This function is expected to be normed over
            the integral over all :math:`k`, should be centered around 0, and
            expects to require exactly 1 argument, the position in k space.
            The `peak_function` should return a shape that is compatible with
            :py:attr:jaxrts.PlasmaState.nions`. I.e., the output should be a
            `(nxn)` matrix where `n` is the number of ion species considered.
        """
        self.k_pos = to_array(k_pos)
        self.intensity = to_array(intensity)
        self.peak_function = jax.tree_util.Partial(peak_function)
        super().__init__()

    @jax.jit
    def S_ii(self, plasma_state: "PlasmaState", setup: Setup) -> jnp.ndarray:
        # Create an array with the correct dimensions
        out = 0 * self.peak_function(1 / ureg.angstrom)
        for center, factor in zip(self.k_pos, self.intensity, strict=False):
            out += self.peak_function(setup.k - center) * factor
        return out

    # The following is required to jit a Model
    def _tree_flatten(self):
        children = (self.k_pos, self.intensity, self.peak_function)
        aux_data = (self.model_key,)  # static values
        return (children, aux_data)

    @classmethod
    def _tree_unflatten(cls, aux_data, children):
        obj = object.__new__(cls)
        (obj.model_key,) = aux_data
        (obj.k_pos, obj.intensity, obj.peak_function) = children

        return obj


class DebyeWallerSolid(IonFeatModel):
    """
    This model approximates the static structure factor (SSF) of a solid at
    finite temperature as suggested by :cite:`Gregori.2006`. It assumes the SSF
    to consist of a crystall peak feature :math:`b(k)`, which are damped by the
    debye Waller factor :math:`2W`, and an increasing, diffuse scattering part,
    which is decribed py the static structure factor :math:`S_\\text{plasma}`
    of the plasma (or liquid)-seeming contributions.

    .. math::

       S_{ii}(k) = S_\\text{plasma}(k)
       \\left[(1 - \\exp(-2W)) + \\exp(-2W)b(k)\\right]

    .. note::

       For the temperatures this model might be used,
       :math:`S_\\text{plasma}(k) = 1` has been used in the literature, before
       to extract Debye temperatures from DFT-MD Simulations. See
       :cite:`Schuster.2020`.

    This function uses the :py:class:`jaxrts.plasmastate.PlasmaState` ``'Debye
    temperature'`` model to calculate the Debye Waller factor.
    Hence, it requires a 'Debye temperature' model (defaults to
    :py:class:`~BohmStaver`).

    See Also
    --------
    jaxrts.static_structure_factors.debyeWallerFactor
       Function used to calculate the Debye Waller Factor. Note that the
       implementation used based on :cite:`Murphy.2008` does differ from the
       formula in :cite:`Gregori.2006`.
    """

    __name__ = "DebyeWallerSolid"

    def __init__(
        self,
        S_plasma: IonFeatModel,
        b: IonFeatModel,
    ):
        """
        Parameters
        ----------
        S_plasma: IonFeatModel
            A model for the static structure factor of the plasma-like
            scattering contribution.
        b: IonFeatModel
            A model for the lattice bragg-peak structure. Likely a
            :py:class:`~.PeakCollection`.
        """
        self.S_plasma = S_plasma
        self.b = b
        super().__init__()

    def prepare(self, plasma_state: "PlasmaState", key: str) -> None:
        super().prepare(plasma_state, key)
        plasma_state.update_default_model("Debye temperature", BohmStaver())

    @jax.jit
    def S_ii(self, plasma_state: "PlasmaState", setup: Setup) -> jnp.ndarray:
        debyeTemperature = plasma_state.evaluate("Debye temperature", setup)
        DWFactor = static_structure_factors.debyeWallerFactor(
            setup.k,
            jnpu.sum(
                plasma_state.atomic_masses * plasma_state.number_fraction
            ).m_as(ureg.atomic_mass_constant)
            * (1 * ureg.gram / ureg.mol),
            debyeTemperature,
            jnpu.sum(plasma_state.T_i * plasma_state.number_fraction),
        )
        S_plasma = self.S_plasma.S_ii(plasma_state, setup)
        b = self.b.S_ii(plasma_state, setup)

        return S_plasma * ((1 - DWFactor) + (DWFactor * b))

    # The following is required to jit a Model
    def _tree_flatten(self):
        children = (self.S_plasma, self.b)
        aux_data = (self.model_key,)  # static values
        return (children, aux_data)

    @classmethod
    def _tree_unflatten(cls, aux_data, children):
        obj = object.__new__(cls)
        (obj.model_key,) = aux_data
        (obj.S_plasma, obj.b) = children

        return obj


# Free-free models
# ----------------
#
# These models also give a susceptibility method, which might be used by
# screening models, later.


class FreeFreeModel(ScatteringModel):
    """
    A class of models suitable for ``'free-free scattering'``. These models
    have to define a :py:meth:`~.susceptibility` method, which can be used by a
    ``'screening'`` model, later.
    """

    #: A list of keywords where this model is adequate for
    allowed_keys: list[str] = ["free-free scattering"]

    @abc.abstractmethod
    def susceptibility(
        self,
        plasma_state: "PlasmaState",
        setup: Setup,
        E: Quantity,
        *args,
        **kwargs,
    ) -> jnp.ndarray: ...


class QCSalpeterApproximation(FreeFreeModel):
    """
    Quantum Corrected Salpeter Approximation for free-free scattering.
    Presented in :cite:`Gregori.2003`, which provide a quantum correction to
    the results by Salpeter (:cite:`Salpeter.1960`), increasing the range of
    applicability.

    However, this model might be rather considered to be educational, as it is
    only valid for small(er) densities and probing energies. Instead, one might
    use :py:class:~RPA_NoDamping`, which should give more accurate results
    (according to, e.g., "cite:`Gregori.2003`) at a comparable computation
    time.

    This model does not provide a straight-forward approach to include local
    field corrections. We have included it, for now, by assuming the behavior
    would be the same as it is for the RPA.

    See Also
    --------
    jaxtrs.free_free.S0_ee_Salpeter(
        Function used to calculate the dynamic free electron-electron structure
        factor.
    """

    __name__ = "QCSalpeterApproximation"

    @jax.jit
    def evaluate_raw(
        self, plasma_state: "PlasmaState", setup: Setup, *args, **kwargs
    ) -> jnp.ndarray:
        k = setup.dispersion_corrected_k(plasma_state.n_e)
        See_0 = free_free.S0_ee_Salpeter(
            k,
            plasma_state.T_e,
            plasma_state.n_e,
            setup.measured_energy - setup.energy,
            plasma_state["ee-lfc"].evaluate(plasma_state, setup),
        )

        ff = See_0 * jnp.sum(
            plasma_state.Z_free * plasma_state.number_fraction
        )
        # Return 0 scattering if there are no free electrons
        return (
            jax.lax.cond(
                jnp.sum(plasma_state.Z_free) == 0,
                lambda: jnp.zeros_like(setup.measured_energy) * ureg.second,
                lambda: ff,
            )
            / plasma_state.mean_Z_A
        )

    @jax.jit
    def susceptibility(
        self,
        plasma_state: "PlasmaState",
        setup: Setup,
        E: Quantity,
        *args,
        **kwargs,
    ) -> jnp.ndarray:
        k = setup.k
        eps = free_free.dielectric_function_salpeter(
            k,
            plasma_state.T_e,
            plasma_state.n_e,
            E,
        )
        xi0 = noninteracting_susceptibility_from_eps_RPA(eps, k)
        lfc = plasma_state["ee-lfc"].evaluate(plasma_state, setup)
        V = plasma_physics.coulomb_potential_fourier(-1, -1, k)
        xi = ee_localfieldcorrections.xi_lfc_corrected(xi0, V, lfc)
        return xi


class RPA_NoDamping(FreeFreeModel):
    """
    Model for elastic free-free scattering based on the Random Phase
    Approximation

    Calculates the dielectic function in RPA and obtain a Structure factor via
    the fluctuation dissipation theorem. Based on lecture notes from M. Bonitz.

    Requires a 'chemical potential' model (defaults to
    :py:class:`~IchimaruChemPotential`).

    See Also
    --------
    jaxtrs.free_free.S0_ee_RPA_no_damping
        Function used to calculate the dynamic free-free electron structure
        factor.
    """

    __name__ = "RPA_NoDamping"

    def prepare(self, plasma_state: "PlasmaState", key: str) -> None:
        plasma_state.update_default_model(
            "chemical potential", IchimaruChemPotential()
        )

    @jax.jit
    def evaluate_raw(
        self, plasma_state: "PlasmaState", setup: Setup, *args, **kwargs
    ) -> jnp.ndarray:
        mu = plasma_state["chemical potential"].evaluate(plasma_state, setup)
        k = setup.dispersion_corrected_k(plasma_state.n_e)
        See_0 = free_free.S0_ee_RPA_no_damping(
            k,
            plasma_state.T_e,
            plasma_state.n_e,
            setup.measured_energy - setup.energy,
            mu,
            plasma_state["ee-lfc"].evaluate_fullk(plasma_state, setup),
        )

        ff = See_0 * jnp.sum(
            plasma_state.Z_free * plasma_state.number_fraction
        )
        # Return 0 scattering if there are no free electrons
        return (
            jax.lax.cond(
                jnp.sum(plasma_state.Z_free) == 0,
                lambda: jnp.zeros_like(setup.measured_energy) * ureg.second,
                lambda: ff,
            )
            / plasma_state.mean_Z_A
        )

    @jax.jit
    def susceptibility(
        self,
        plasma_state: "PlasmaState",
        setup: Setup,
        E: Quantity,
        *args,
        **kwargs,
    ) -> jnp.ndarray:
        mu = plasma_state["chemical potential"].evaluate(plasma_state, setup)
        k = setup.k

        eps = free_free.dielectric_function_RPA_no_damping(
            k,
            E,
            mu,
            plasma_state.T_e,
        )
        xi0 = noninteracting_susceptibility_from_eps_RPA(eps, k)
        lfc = plasma_state["ee-lfc"].evaluate(plasma_state, setup)
        V = plasma_physics.coulomb_potential_fourier(-1, -1, k)
        xi = ee_localfieldcorrections.xi_lfc_corrected(xi0, V, lfc)
        return xi


class RPA_DandreaFit(FreeFreeModel):
    """
    Model for elastic free-free scattering based fitting to the Random Phase
    Approximation, as presented by :cite:`Dandrea.1986`.

    Requires a 'chemical potential' model (defaults to
    :py:class:`~IchimaruChemPotential`).

    See Also
    --------
    jaxtrs.free_free.
        Function used to calculate the dynamic free-free electron structure
        factor.
    """

    __name__ = "RPA_DandreaFit"

    @jax.jit
    def evaluate_raw(
        self, plasma_state: "PlasmaState", setup: Setup, *args, **kwargs
    ) -> jnp.ndarray:
        k = setup.dispersion_corrected_k(plasma_state.n_e)
        See_0 = free_free.S0_ee_RPA_Dandrea(
            k,
            plasma_state.T_e,
            plasma_state.n_e,
            setup.measured_energy - setup.energy,
            plasma_state["ee-lfc"].evaluate_fullk(plasma_state, setup),
        )

        # Interpolate to avoid the nan value for E == 0
        w_pl = plasma_physics.plasma_frequency(plasma_state.n_e)
        interpE = jnp.array([-1e-6, 1e-6]) * (1 * ureg.hbar) * w_pl

        See_interp = free_free.S0_ee_RPA_Dandrea(
            setup.k,
            plasma_state.T_e,
            plasma_state.n_e,
            interpE,
            plasma_state["ee-lfc"].evaluate(plasma_state, setup),
        )

        See_0 = jnpu.where(
            setup.measured_energy - setup.energy == 0,
            jnpu.mean(See_interp),
            See_0,
        )
        ff = See_0 * jnp.sum(
            plasma_state.Z_free * plasma_state.number_fraction
        )
        # Return 0 scattering if there are no free electrons
        return (
            jax.lax.cond(
                jnp.sum(plasma_state.Z_free) == 0,
                lambda: jnp.zeros_like(setup.measured_energy) * ureg.second,
                lambda: ff,
            )
            / plasma_state.mean_Z_A
        )

    @jax.jit
    def susceptibility(
        self,
        plasma_state: "PlasmaState",
        setup: Setup,
        E: Quantity,
        *args,
        **kwargs,
    ) -> jnp.ndarray:
        k = setup.k
        xi0 = free_free.noninteracting_susceptibility_Dandrea1986(
            k, E, plasma_state.T_e, plasma_state.n_e
        )
        lfc = plasma_state["ee-lfc"].evaluate(plasma_state, setup)
        V = plasma_physics.coulomb_potential_fourier(-1, -1, k)
        xi = ee_localfieldcorrections.xi_lfc_corrected(xi0, V, lfc)
        return xi


class BornMerminFull(FreeFreeModel):
    """
    Model of the free-free scattering, based on the Born Mermin Approximation
    (:cite:`Mermin.1970`).

    Has the optional argument ``RPA_rewrite``, which defaults to ``True``. If
    ``True``, the integral RPA integral as formulated by :cite:`Chapman.2015`
    is used, otherwise, use the formulas that are found, e.g., in
    :cite:`Schorner.2023`.

    Furtemore, it has the optional attribute ``KKT``, defaulting to ``False``,
    using :py:func:`jaxrts.free_free.KramersKronigTransform`, for the imaginary
    part of the collision frequency, rather than solving the integral for the
    imaginary part, as well.
    We found for edge cases to avoid numerical spikes.

    Requires a 'chemical potential' model (defaults to
    :py:class:`~.IchimaruChemPotential`).
    Requires a 'BM V_eiS' model (defaults to
    :py:class:`~.FiniteWavelength_BM_V`).

    See Also
    --------

    jaxrts.free_free.S0_ee_BMA(
        Function used to calculate the dynamic structure factor
    """

    __name__ = "BornMerminFull"

    def __init__(self, RPA_rewrite: bool = True, KKT: bool = False) -> None:
        super().__init__()
        self.RPA_rewrite: bool = RPA_rewrite
        self.KKT: bool = KKT

    def prepare(self, plasma_state: "PlasmaState", key: str) -> None:
        plasma_state.update_default_model(
            "chemical potential", IchimaruChemPotential()
        )
        plasma_state.update_default_model("BM V_eiS", FiniteWavelength_BM_V())
        if len(plasma_state) == 1:
            plasma_state.update_default_model("BM S_ii", Sum_Sii())
        else:
            plasma_state.update_default_model("BM S_ii", AverageAtom_Sii())

    @jax.jit
    def evaluate_raw(
        self,
        plasma_state: "PlasmaState",
        setup: Setup,
        *args,
        **kwargs,
    ) -> jnp.ndarray:

        @jax.tree_util.Partial
        def S_ii(k):
            probe_setup = get_probe_setup(k, setup)
            return plasma_state.evaluate("BM S_ii", probe_setup)

        @jax.tree_util.Partial
        def V_eiS(k):
            return plasma_state["BM V_eiS"].V(plasma_state, k)

        mean_Z_free = jnpu.sum(
            plasma_state.Z_free * plasma_state.number_fraction
        )
        mu = plasma_state["chemical potential"].evaluate(plasma_state, setup)
        k = setup.dispersion_corrected_k(plasma_state.n_e)
        See_0 = free_free.S0_ee_BMA(
            k,
            plasma_state.T_e,
            mu,
            S_ii,
            V_eiS,
            plasma_state.n_e,
            mean_Z_free,
            setup.measured_energy - setup.energy,
            plasma_state["ee-lfc"].evaluate(plasma_state, setup),
            rpa_rewrite=self.RPA_rewrite,
            KKT=self.KKT,
        )
        ff = See_0 * mean_Z_free
        # Return 0 scattering if there are no free electrons
        return (
            jax.lax.cond(
                jnp.sum(plasma_state.Z_free) == 0,
                lambda: jnp.zeros_like(setup.measured_energy) * ureg.second,
                lambda: ff,
            )
            / plasma_state.mean_Z_A
        )

    @jax.jit
    def susceptibility(
        self,
        plasma_state: "PlasmaState",
        setup: Setup,
        E: Quantity,
        *args,
        **kwargs,
    ) -> jnp.ndarray:

        @jax.tree_util.Partial
        def S_ii(k):
            probe_setup = get_probe_setup(k, setup)
            return plasma_state.evaluate("BM S_ii", probe_setup)

        @jax.tree_util.Partial
        def V_eiS(k):
            return plasma_state["BM V_eiS"].V(plasma_state, k)

        mu = plasma_state["chemical potential"].evaluate(plasma_state, setup)
        k = setup.k
        mean_Z_free = jnpu.sum(
            plasma_state.Z_free * plasma_state.number_fraction
        )

        def chi(energy):
            eps = free_free.dielectric_function_BMA_full(
                k,
                energy,
                mu,
                plasma_state.T_e,
                plasma_state.n_e,
                S_ii,
                V_eiS,
                mean_Z_free,
                rpa_rewrite=self.RPA_rewrite,
                KKT=self.KKT,
            )
            xi0 = noninteracting_susceptibility_from_eps_RPA(eps, k)
            lfc = plasma_state["ee-lfc"].evaluate(plasma_state, setup)
            V = plasma_physics.coulomb_potential_fourier(-1, -1, k)
            xi = ee_localfieldcorrections.xi_lfc_corrected(xi0, V, lfc)
            return xi

        # Interpolate for small energy transfers, as it will give nans for zero
        w_pl = plasma_physics.plasma_frequency(plasma_state.n_e)
        interpE = jnp.array([-1e-4, 1e-4]) * (1 * ureg.hbar) * w_pl
        interpchi = chi(interpE)
        return jnpu.where(
            jnpu.absolute(E) > interpE[1],
            chi(E),
            jnpu.interp(E, interpE, interpchi),
        )

    def _tree_flatten(self):
        children = ()
        aux_data = (
            self.model_key,
            self.sample_points,
            self.RPA_rewrite,
            self.KKT,
        )  # static values
        return (children, aux_data)

    @classmethod
    def _tree_unflatten(cls, aux_data, children):
        obj = object.__new__(cls)
        obj.model_key, obj.sample_points, obj.RPA_rewrite, obj.KKT = aux_data

        return obj


class BornMermin(FreeFreeModel):
    """
    Model of the free-free scattering, based on the Born Mermin Approximation
    (:cite:`Mermin.1970`).
    Uses the Chapman interpolation which allows for a faster computation of the
    free-free scattering compared to :py:class:`~.BornMerminFull`, by sampleing
    at the probing frequency at :py:attr:`~.no_of_freq` points and
    interpolating between them, after.

    The number of frequencies defaults to 20 if ``KKT`` is ``False``, and to
    100 otherwise. To change it, just change the attribute of this model after
    initializing it. i.e.

    >>> state["free-free scattering"] = jaxrts.models.BornMermin()
    >>> state["free-free scattering"].no_of_freq = 10

    The boundaries for this interpolation can be set as arguments
    ``E_cutoff_min`` and ``E_cutoff_max``. It should be set to sane defaults
    for most use cases; however, it is recommended to revisit this setting
    carefully. As a minimal good practice, the defaults should be adjusted to
    the setup used. This can be done with the
    :py:meth:`~./set_guessed_E_cutoffs` method:

    >>> state["free-free scattering"].set_guessed_E_cutoffs(state, setup)

    Has the optional argument ``RPA_rewrite``, which defaults to ``True``. If
    ``True``, the integral RPA integral as formulated by :cite:`Chapman.2015`
    is used, otherwise, use the formulas that are found, e.g., in
    :cite:`Schorner.2023`.

    Furtemore, it has the optional attribute ``KKT``, defaulting to ``False``,
    using :py:func:`jaxrts.free_free.KramersKronigTransform`, for the imaginary
    part of the collision frequency, rather than solving the integral for the
    imaginary part, as well.
    We found for edge cases to avoid numerical spikes.

    Requires a 'chemical potential' model (defaults to
    :py:class:`~.IchimaruChemPotential`).
    Requires a 'BM V_eiS' model (defaults to
    :py:class:`~.FiniteWavelength_BM_V`).

    See Also
    --------

    jaxrts.free_free.S0_ee_BMA_chapman_interp
        Function used to calculate the dynamic structure factor
    """

    __name__ = "BornMermin"

    def __init__(
        self,
        no_of_freq: int | None = None,
        RPA_rewrite: bool = True,
        KKT: bool = False,
        E_cutoff_min: Quantity = -1.0 * ureg.electron_volt,
        E_cutoff_max: Quantity = -1.0 * ureg.electron_volt,
    ) -> None:
        super().__init__()
        if no_of_freq is not None:
            self.no_of_freq: int = no_of_freq
        else:
            self.no_of_freq: int = 100 if KKT else 20
        self.RPA_rewrite: bool = RPA_rewrite
        self.KKT: bool = KKT
        self.E_cutoff_min: Quantity = E_cutoff_min
        self.E_cutoff_max: Quantity = E_cutoff_max

    def guess_E_cutoffs(
        self,
        plasma_state: "PlasmaState",
        setup: Setup | None = None,
        E_max: Quantity = 500 * ureg.electron_volt,
    ) -> None:
        """
        Guess and set cutoff energies for the collision frequency
        interpolation, based on the plasma_state and setup evaluated.
        """
        if setup is not None:
            E_max = jnpu.max(
                jnpu.absolute(setup.measured_energy - setup.energy)
            )
            k = setup.k
        else:
            lam = ureg.planck_constant * ureg.c / E_max
            k = 4 * jnp.pi / lam
        E_cutoff_min = free_free.guess_E_cutoff_min(plasma_state.n_e, self.KKT)
        E_cutoff_max = free_free.guess_E_cutoff_max(
            k, plasma_state.T_e, plasma_state.n_e, E_max, self.KKT
        )
        return E_cutoff_min, E_cutoff_max

    def set_guessed_E_cutoffs(
        self,
        plasma_state: "PlasmaState",
        setup: Setup | None = None,
        E_max: Quantity = 500 * ureg.electron_volt,
    ) -> None:
        """
        Guess and set cutoff energies for the collision frequency
        interpolation, based on the plasma_state and setup evaluated.
        """
        E_cutoff_min, E_cutoff_max = self.guess_E_cutoffs(
            plasma_state, setup, E_max
        )
        self.E_cutoff_min = E_cutoff_min
        self.E_cutoff_max = E_cutoff_max

    def prepare(self, plasma_state: "PlasmaState", key: str) -> None:
        plasma_state.update_default_model(
            "chemical potential", IchimaruChemPotential()
        )
        plasma_state.update_default_model("BM V_eiS", FiniteWavelength_BM_V())
        if len(plasma_state) == 1:
            plasma_state.update_default_model("BM S_ii", Sum_Sii())
        else:
            plasma_state.update_default_model("BM S_ii", AverageAtom_Sii())
        E_cutoff_min, E_cutoff_max = self.guess_E_cutoffs(plasma_state)
        self.E_cutoff_min = jnpu.where(
            self.E_cutoff_min > 0 * ureg.electron_volt,
            self.E_cutoff_min,
            E_cutoff_min,
        )
        self.E_cutoff_max = jnpu.where(
            self.E_cutoff_max > 0 * ureg.electron_volt,
            self.E_cutoff_max,
            E_cutoff_max,
        )

    @jax.jit
    def evaluate_raw(
        self,
        plasma_state: "PlasmaState",
        setup: Setup,
        *args,
        **kwargs,
    ) -> jnp.ndarray:

        @jax.tree_util.Partial
        def S_ii(k):
            probe_setup = get_probe_setup(k, setup)
            return plasma_state.evaluate("BM S_ii", probe_setup)

        @jax.tree_util.Partial
        def V_eiS(k):
            return plasma_state["BM V_eiS"].V(plasma_state, k)

        mean_Z_free = jnpu.sum(
            plasma_state.Z_free * plasma_state.number_fraction
        )
        mu = plasma_state["chemical potential"].evaluate(plasma_state, setup)
        k = setup.dispersion_corrected_k(plasma_state.n_e)
        See_0 = free_free.S0_ee_BMA_chapman_interp(
            k,
            plasma_state.T_e,
            mu,
            S_ii,
            V_eiS,
            plasma_state.n_e,
            mean_Z_free,
            self.E_cutoff_min,
            self.E_cutoff_max,
            setup.measured_energy - setup.energy,
            plasma_state["ee-lfc"].evaluate(plasma_state, setup),
            self.no_of_freq,
            rpa_rewrite=self.RPA_rewrite,
            KKT=self.KKT,
        )
        ff = See_0 * mean_Z_free
        # Return 0 scattering if there are no free electrons
        return (
            jax.lax.cond(
                jnp.sum(plasma_state.Z_free) == 0,
                lambda: jnp.zeros_like(setup.measured_energy) * ureg.second,
                lambda: ff,
            )
            / plasma_state.mean_Z_A
        )

    @jax.jit
    def susceptibility(
        self,
        plasma_state: "PlasmaState",
        setup: Setup,
        E: Quantity,
        *args,
        **kwargs,
    ) -> jnp.ndarray:

        @jax.tree_util.Partial
        def S_ii(k):
            probe_setup = get_probe_setup(k, setup)
            return plasma_state.evaluate("BM S_ii", probe_setup)

        @jax.tree_util.Partial
        def V_eiS(k):
            probe_setup = get_probe_setup(k, setup)
            return plasma_state["BM V_eiS"].evaluate(plasma_state, probe_setup)

        mean_Z_free = jnpu.sum(
            plasma_state.Z_free * plasma_state.number_fraction
        )
        mu = plasma_state["chemical potential"].evaluate(plasma_state, setup)
        k = setup.k

        def chi(energy):
            eps = free_free.dielectric_function_BMA_chapman_interp(
                k,
                energy,
                mu,
                plasma_state.T_e,
                plasma_state.n_e,
                S_ii,
                V_eiS,
                mean_Z_free,
                self.E_cutoff_min,
                self.E_cutoff_max,
                self.no_of_freq,
                rpa_rewrite=self.RPA_rewrite,
                KKT=self.KKT,
            )
            xi0 = noninteracting_susceptibility_from_eps_RPA(eps, k)
            lfc = plasma_state["ee-lfc"].evaluate(plasma_state, setup)
            V = plasma_physics.coulomb_potential_fourier(-1, -1, k)
            xi = ee_localfieldcorrections.xi_lfc_corrected(xi0, V, lfc)
            return xi

        # Interpolate for small energy transfers, as it will give nans for zero
        w_pl = plasma_physics.plasma_frequency(plasma_state.n_e)
        interpE = jnp.array([-1e-4, 1e-4]) * (1 * ureg.hbar) * w_pl
        interpchi = chi(interpE)
        return jnpu.where(
            jnpu.absolute(E) > interpE[1],
            chi(E),
            jnpu.interp(E, interpE, interpchi),
        )

    def _tree_flatten(self):
        children = (
            self.E_cutoff_min,
            self.E_cutoff_max,
        )
        aux_data = (
            self.model_key,
            self.sample_points,
            self.no_of_freq,
            self.RPA_rewrite,
            self.KKT,
        )  # static values
        return (children, aux_data)

    @classmethod
    def _tree_unflatten(cls, aux_data, children):
        obj = object.__new__(cls)
        (
            obj.model_key,
            obj.sample_points,
            obj.no_of_freq,
            obj.RPA_rewrite,
            obj.KKT,
        ) = aux_data
        (
            obj.E_cutoff_min,
            obj.E_cutoff_max,
        ) = children

        return obj


class BornMermin_Fit(FreeFreeModel):
    """
    Model of the free-free scattering, based on the Born Mermin Approximation
    (:cite:`Mermin.1970`).
    Identical to :py:class:`~.BornMermin`, but uses the Dandrea
    fit (:cite:`Dandrea.1986`), rather than numerically calculating the
    un-damped RPA, numerically. However, the damped RPA is still evaluated
    using the integral.

    The number of frequencies defaults to 20 if ``KKT`` is ``False``, and to
    100 otherwise. To change it, just change the attribute of this model after
    initializing it. i.e.

    >>> state["free-free scattering"] = jaxrts.models.BornMermin_Fit()
    >>> state["free-free scattering"].no_of_freq = 10

    The boundaries for this interpolation can be set as arguments
    ``E_cutoff_min`` and ``E_cutoff_max``. It should be set to sane defaults
    for most use cases; however, it is recommended to revisit this setting
    carefully. As a minimal good practice, the defaults should be adjusted to
    the setup used. This can be done with the
    :py:meth:`~./set_guessed_E_cutoffs` method:

    >>> state["free-free scattering"].set_guessed_E_cutoffs(state, setup)

    Has the optional argument ``RPA_rewrite``, which defaults to ``True``. If
    ``True``, the integral RPA integral as formulated by :cite:`Chapman.2015`
    is used, otherwise, use the formulas that are found, e.g., in
    :cite:`Schorner.2023`.

    Furtemore, it has the optional attribute ``KKT``, defaulting to ``False``,
    using :py:func:`jaxrts.free_free.KramersKronigTransform`, for the imaginary
    part of the collision frequency, rather than solving the integral for the
    imaginary part, as well.
    We found for edge cases to avoid numerical spikes.

    Requires a 'chemical potential' model (defaults to
    :py:class:`~.IchimaruChemPotential`).
    Requires a 'BM V_eiS' model (defaults to
    :py:class:`~.FiniteWavelength_BM_V`).

    See Also
    --------

    jaxrts.free_free.S0_ee_BMA_chapman_interpFit
        Function used to calculate the dynamic structure factor
    """

    __name__ = "BornMermin_Fit"

    def __init__(
        self,
        no_of_freq: int | None = None,
        RPA_rewrite: bool = True,
        KKT: bool = False,
        E_cutoff_min: Quantity = -1.0 * ureg.electron_volt,
        E_cutoff_max: Quantity = -1.0 * ureg.electron_volt,
    ) -> None:
        super().__init__()
        if no_of_freq is not None:
            self.no_of_freq: int = no_of_freq
        else:
            self.no_of_freq: int = 100 if KKT else 20
        self.RPA_rewrite: bool = RPA_rewrite
        self.KKT: bool = KKT
        self.E_cutoff_min: Quantity = E_cutoff_min
        self.E_cutoff_max: Quantity = E_cutoff_max

    def guess_E_cutoffs(
        self,
        plasma_state: "PlasmaState",
        setup: Setup | None = None,
        E_max: Quantity = 500 * ureg.electron_volt,
    ) -> None:
        """
        Guess and set cutoff energies for the collision frequency
        interpolation, based on the plasma_state and setup evaluated.
        """
        if setup is not None:
            E_max = jnpu.max(
                jnpu.absolute(setup.measured_energy - setup.energy)
            )
            k = setup.k
        else:
            lam = ureg.planck_constant * ureg.c / E_max
            k = 4 * jnp.pi / lam
        E_cutoff_min = free_free.guess_E_cutoff_min(plasma_state.n_e, self.KKT)
        E_cutoff_max = free_free.guess_E_cutoff_max(
            k, plasma_state.T_e, plasma_state.n_e, E_max, self.KKT
        )
        return E_cutoff_min, E_cutoff_max

    def set_guessed_E_cutoffs(
        self,
        plasma_state: "PlasmaState",
        setup: Setup | None = None,
        E_max: Quantity = 500 * ureg.electron_volt,
    ) -> None:
        """
        Guess and set cutoff energies for the collision frequency
        interpolation, based on the plasma_state and setup evaluated.
        """
        E_cutoff_min, E_cutoff_max = self.guess_E_cutoffs(
            plasma_state, setup, E_max
        )
        self.E_cutoff_min = E_cutoff_min
        self.E_cutoff_max = E_cutoff_max

    def prepare(self, plasma_state: "PlasmaState", key: str) -> None:
        plasma_state.update_default_model(
            "chemical potential", IchimaruChemPotential()
        )
        plasma_state.update_default_model("BM V_eiS", FiniteWavelength_BM_V())
        if len(plasma_state) == 1:
            plasma_state.update_default_model("BM S_ii", Sum_Sii())
        else:
            plasma_state.update_default_model("BM S_ii", AverageAtom_Sii())
        E_cutoff_min, E_cutoff_max = self.guess_E_cutoffs(plasma_state)
        self.E_cutoff_min = jnpu.where(
            self.E_cutoff_min > 0 * ureg.electron_volt,
            self.E_cutoff_min,
            E_cutoff_min,
        )
        self.E_cutoff_max = jnpu.where(
            self.E_cutoff_max > 0 * ureg.electron_volt,
            self.E_cutoff_max,
            E_cutoff_max,
        )

    @jax.jit
    def evaluate_raw(
        self,
        plasma_state: "PlasmaState",
        setup: Setup,
        *args,
        **kwargs,
    ) -> jnp.ndarray:

        @jax.tree_util.Partial
        def S_ii(k):
            probe_setup = get_probe_setup(k, setup)
            return plasma_state.evaluate("BM S_ii", probe_setup)

        @jax.tree_util.Partial
        def V_eiS(k):
            return plasma_state["BM V_eiS"].V(plasma_state, k)

        mean_Z_free = jnpu.sum(
            plasma_state.Z_free * plasma_state.number_fraction
        )
        mu = plasma_state["chemical potential"].evaluate(plasma_state, setup)
        k = setup.dispersion_corrected_k(plasma_state.n_e)
        See_0 = free_free.S0_ee_BMA_chapman_interpFit(
            k,
            plasma_state.T_e,
            mu,
            S_ii,
            V_eiS,
            plasma_state.n_e,
            mean_Z_free,
            self.E_cutoff_min,
            self.E_cutoff_max,
            setup.measured_energy - setup.energy,
            plasma_state["ee-lfc"].evaluate(plasma_state, setup),
            self.no_of_freq,
            rpa_rewrite=self.RPA_rewrite,
            KKT=self.KKT,
        )
        ff = See_0 * mean_Z_free
        # Return 0 scattering if there are no free electrons
        return (
            jax.lax.cond(
                jnp.sum(plasma_state.Z_free) == 0,
                lambda: jnp.zeros_like(setup.measured_energy) * ureg.second,
                lambda: ff,
            )
            / plasma_state.mean_Z_A
        )

    @jax.jit
    def susceptibility(
        self,
        plasma_state: "PlasmaState",
        setup: Setup,
        E: Quantity,
        *args,
        **kwargs,
    ) -> jnp.ndarray:

        @jax.tree_util.Partial
        def S_ii(k):
            probe_setup = get_probe_setup(k, setup)
            return plasma_state.evaluate("BM S_ii", probe_setup)

        @jax.tree_util.Partial
        def V_eiS(k):
            return plasma_state["BM V_eiS"].V(plasma_state, k)

        mean_Z_free = jnpu.sum(
            plasma_state.Z_free * plasma_state.number_fraction
        )
        mu = plasma_state["chemical potential"].evaluate(plasma_state, setup)
        k = setup.k

        def chi(energy):
            eps = free_free.dielectric_function_BMA_chapman_interpFit(
                k,
                energy,
                mu,
                plasma_state.T_e,
                plasma_state.n_e,
                S_ii,
                V_eiS,
                mean_Z_free,
                self.E_cutoff_min,
                self.E_cutoff_max,
                self.no_of_freq,
                rpa_rewrite=self.RPA_rewrite,
                KKT=self.KKT,
            )
            xi0 = noninteracting_susceptibility_from_eps_RPA(eps, k)
            lfc = plasma_state["ee-lfc"].evaluate(plasma_state, setup)
            V = plasma_physics.coulomb_potential_fourier(-1, -1, k)
            xi = ee_localfieldcorrections.xi_lfc_corrected(xi0, V, lfc)
            return xi

        # Interpolate for small energy transfers, as it will give nans for zero
        w_pl = plasma_physics.plasma_frequency(plasma_state.n_e)
        interpE = jnp.array([-1e-2, 1e-2]) * (1 * ureg.hbar) * w_pl
        interpchi = chi(interpE)
        return jnpu.where(
            jnpu.absolute(E) > interpE[1],
            chi(E),
            jnpu.interp(E, interpE, interpchi),
        )

    def _tree_flatten(self):
        children = (
            self.E_cutoff_min,
            self.E_cutoff_max,
        )
        aux_data = (
            self.model_key,
            self.sample_points,
            self.no_of_freq,
            self.RPA_rewrite,
            self.KKT,
        )  # static values
        return (children, aux_data)

    @classmethod
    def _tree_unflatten(cls, aux_data, children):
        obj = object.__new__(cls)
        (
            obj.model_key,
            obj.sample_points,
            obj.no_of_freq,
            obj.RPA_rewrite,
            obj.KKT,
        ) = aux_data
        (
            obj.E_cutoff_min,
            obj.E_cutoff_max,
        ) = children

        return obj


class BornMermin_Fortmann(FreeFreeModel):
    """
    Model of the free-free scattering, based on the Born Mermin Approximation
    (:cite:`Mermin.1970`).
    Uses the same collision frequency as :py:class:`~.BornMermin_Fit`
    (including the :cite:`Dandrea.1986` fit), but uses a rigorous
    implementation of the local field correction, proposed by
    :cite:`Fortmann.2010`.

    The number of frequencies defaults to 20 if ``KKT`` is ``False``, and to
    100 otherwise. To change it, just change the attribute of this model after
    initializing it. i.e.

    >>> state["free-free scattering"] = jaxrts.models.BornMermin_Fortmann()
    >>> state["free-free scattering"].no_of_freq = 10

    The boundaries for this interpolation can be set as arguments
    ``E_cutoff_min`` and ``E_cutoff_max``. It should be set to sane defaults
    for most use cases; however, it is recommended to revisit this setting
    carefully. As a minimal good practice, the defaults should be adjusted to
    the setup used. This can be done with the
    :py:meth:`~./set_guessed_E_cutoffs` method:

    >>> state["free-free scattering"].set_guessed_E_cutoffs(state, setup)

    Has the optional argument ``RPA_rewrite``, which defaults to ``True``. If
    ``True``, the integral RPA integral as formulated by :cite:`Chapman.2015`
    is used, otherwise, use the formulas that are found, e.g., in
    :cite:`Schorner.2023`.

    Furtemore, it has the optional attribute ``KKT``, defaulting to ``False``,
    using :py:func:`jaxrts.free_free.KramersKronigTransform`, for the imaginary
    part of the collision frequency, rather than solving the integral for the
    imaginary part, as well.
    We found for edge cases to avoid numerical spikes.

    Requires a 'chemical potential' model (defaults to
    :py:class:`~.IchimaruChemPotential`).
    Requires a 'BM V_eiS' model (defaults to
    :py:class:`~.FiniteWavelength_BM_V`).

    See Also
    --------

    jaxrts.free_free.S0_ee_BMA_Fortmann
        Function used to calculate the dynamic structure factor
    jaxrts.free_free.susceptibility_BMA_Fortmann
        Function used to calculate the susceptibility
    """

    __name__ = "BornMermin_Fortmann"

    def __init__(
        self,
        no_of_freq: int | None = None,
        RPA_rewrite: bool = True,
        KKT: bool = False,
        E_cutoff_min: Quantity = -1.0 * ureg.electron_volt,
        E_cutoff_max: Quantity = -1.0 * ureg.electron_volt,
    ) -> None:
        super().__init__()
        if no_of_freq is not None:
            self.no_of_freq: int = no_of_freq
        else:
            self.no_of_freq: int = 100 if KKT else 20
        self.RPA_rewrite: bool = RPA_rewrite
        self.KKT: bool = KKT
        self.E_cutoff_min: Quantity = E_cutoff_min
        self.E_cutoff_max: Quantity = E_cutoff_max

    def guess_E_cutoffs(
        self,
        plasma_state: "PlasmaState",
        setup: Setup | None = None,
        E_max: Quantity = 500 * ureg.electron_volt,
    ) -> None:
        """
        Guess and set cutoff energies for the collision frequency
        interpolation, based on the plasma_state and setup evaluated.
        """
        if setup is not None:
            E_max = jnpu.max(
                jnpu.absolute(setup.measured_energy - setup.energy)
            )
            k = setup.k
        else:
            lam = ureg.planck_constant * ureg.c / E_max
            k = 4 * jnp.pi / lam
        E_cutoff_min = free_free.guess_E_cutoff_min(plasma_state.n_e, self.KKT)
        E_cutoff_max = free_free.guess_E_cutoff_max(
            k, plasma_state.T_e, plasma_state.n_e, E_max, self.KKT
        )
        return E_cutoff_min, E_cutoff_max

    def set_guessed_E_cutoffs(
        self,
        plasma_state: "PlasmaState",
        setup: Setup | None = None,
        E_max: Quantity = 500 * ureg.electron_volt,
    ) -> None:
        """
        Guess and set cutoff energies for the collision frequency
        interpolation, based on the plasma_state and setup evaluated.
        """
        E_cutoff_min, E_cutoff_max = self.guess_E_cutoffs(
            plasma_state, setup, E_max
        )
        self.E_cutoff_min = E_cutoff_min
        self.E_cutoff_max = E_cutoff_max

    def prepare(self, plasma_state: "PlasmaState", key: str) -> None:
        plasma_state.update_default_model(
            "chemical potential", IchimaruChemPotential()
        )
        plasma_state.update_default_model("BM V_eiS", FiniteWavelength_BM_V())
        if len(plasma_state) == 1:
            plasma_state.update_default_model("BM S_ii", Sum_Sii())
        else:
            plasma_state.update_default_model("BM S_ii", AverageAtom_Sii())
        E_cutoff_min, E_cutoff_max = self.guess_E_cutoffs(plasma_state)
        self.E_cutoff_min = jnpu.where(
            self.E_cutoff_min > 0 * ureg.electron_volt,
            self.E_cutoff_min,
            E_cutoff_min,
        )
        self.E_cutoff_max = jnpu.where(
            self.E_cutoff_max > 0 * ureg.electron_volt,
            self.E_cutoff_max,
            E_cutoff_max,
        )

    @jax.jit
    def evaluate_raw(
        self,
        plasma_state: "PlasmaState",
        setup: Setup,
        *args,
        **kwargs,
    ) -> jnp.ndarray:

        @jax.tree_util.Partial
        def S_ii(k):
            probe_setup = get_probe_setup(k, setup)
            return plasma_state.evaluate("BM S_ii", probe_setup)

        @jax.tree_util.Partial
        def V_eiS(k):
            return plasma_state["BM V_eiS"].V(plasma_state, k)

        mu = plasma_state["chemical potential"].evaluate(plasma_state, setup)
        k = setup.dispersion_corrected_k(plasma_state.n_e)
        mean_Z_free = jnpu.sum(
            plasma_state.Z_free * plasma_state.number_fraction
        )
        See_0 = free_free.S0_ee_BMA_Fortmann(
            k,
            plasma_state.T_e,
            mu,
            S_ii,
            V_eiS,
            plasma_state.n_e,
            mean_Z_free,
            self.E_cutoff_min,
            self.E_cutoff_max,
            setup.measured_energy - setup.energy,
            plasma_state["ee-lfc"].evaluate(plasma_state, setup),
            self.no_of_freq,
            rpa_rewrite=self.RPA_rewrite,
            KKT=self.KKT,
        )
        ff = See_0 * mean_Z_free
        # Return 0 scattering if there are no free electrons
        return (
            jax.lax.cond(
                jnp.sum(plasma_state.Z_free) == 0,
                lambda: jnp.zeros_like(setup.measured_energy) * ureg.second,
                lambda: ff,
            )
            / plasma_state.mean_Z_A
        )

    @jax.jit
    def susceptibility(
        self,
        plasma_state: "PlasmaState",
        setup: Setup,
        E: Quantity,
        *args,
        **kwargs,
    ) -> jnp.ndarray:

        @jax.tree_util.Partial
        def S_ii(k):
            probe_setup = get_probe_setup(k, setup)
            return plasma_state.evaluate("BM S_ii", probe_setup)

        @jax.tree_util.Partial
        def V_eiS(k):
            return plasma_state["BM V_eiS"].V(plasma_state, k)

        mu = plasma_state["chemical potential"].evaluate(plasma_state, setup)
        k = setup.k

        mean_Z_free = jnpu.sum(
            plasma_state.Z_free * plasma_state.number_fraction
        )
        xi = free_free.susceptibility_BMA_Fortmann(
            k,
            E,
            mu,
            plasma_state.T_e,
            plasma_state.n_e,
            S_ii,
            V_eiS,
            mean_Z_free,
            self.E_cutoff_min,
            self.E_cutoff_max,
            plasma_state["ee-lfc"].evaluate(plasma_state, setup),
            self.no_of_freq,
            rpa_rewrite=self.RPA_rewrite,
            KKT=self.KKT,
        )
        return xi

    def _tree_flatten(self):
        children = (
            self.E_cutoff_min,
            self.E_cutoff_max,
        )
        aux_data = (
            self.model_key,
            self.sample_points,
            self.no_of_freq,
            self.RPA_rewrite,
            self.KKT,
        )  # static values
        return (children, aux_data)

    @classmethod
    def _tree_unflatten(cls, aux_data, children):
        obj = object.__new__(cls)
        (
            obj.model_key,
            obj.sample_points,
            obj.no_of_freq,
            obj.RPA_rewrite,
            obj.KKT,
        ) = aux_data
        (
            obj.E_cutoff_min,
            obj.E_cutoff_max,
        ) = children

        return obj


# bound-free Models
# -----------------


class SchumacherImpulse(ScatteringModel):
    """
    Bound-free scattering based on the Schumacher Impulse Approximation
    :cite:`Schumacher.1975`. The implementation considers the first order
    asymmetric correction to the impulse approximation, as given in the
    aforementioned paper.

    Should yield similar results as
    :py:class:`~.SchumacherImpulseColdEdges`. However, rather than using
    absorption edges being of the cold sample, here we use edges of
    isolated ions in a plasma instead.

    Requires a 'form-factors' model (defaults to
    :py:class:`~PaulingFormFactors`).

    Requires an 'ipd' model (defaults to
    :py:class:`~Neglect`).
    """

    allowed_keys = ["bound-free scattering"]
    __name__ = "SchumacherImpulse"

    def __init__(self, r_k: float | None = None) -> None:
        """
        r_k is the correction given in :cite:`Gregori.2004`. If None, or if a
        negative value is given, we use the formula given by
        :cite:`Gregori.2004`. Otherwise, it is just the value provided by the
        user.
        """
        super().__init__()
        #: The value for r_k (see :cite:`Gregori.2004`). A negative value means
        #: to use the calculation given in the aforementioned paper.
        self.r_k = r_k
        if self.r_k is None:
            self.r_k = -1.0
        # This is required to catch a potential int input by a user
        if isinstance(self.r_k, int):
            self.r_k = float(self.r_k)

    def prepare(self, plasma_state: "PlasmaState", key: str) -> None:
        plasma_state.update_default_model("form-factors", PaulingFormFactors())
        plasma_state.update_default_model("ipd", Neglect())

    @jax.jit
    def evaluate_raw(
        self,
        plasma_state: "PlasmaState",
        setup: Setup,
    ) -> jnp.ndarray:
        k = setup.dispersion_corrected_k(plasma_state.n_e)
        omega_0 = setup.energy / ureg.hbar
        omega = omega_0 - setup.measured_energy / ureg.hbar
        x = plasma_state.number_fraction

        out = 0 * ureg.second
        for idx in range(plasma_state.nions):
            element_atomic_number = plasma_state.Z_A[idx]
            ion_charge_state = plasma_state.Z_free[idx]

            # Define a function to calculate scattering for a single integer
            # charge state
            def calculate_scattering_for_charge_state(charge_state):
                E_b = (
                    plasma_state.ions[idx].get_binding_energies(charge_state)
                    + plasma_state.models["ipd"].evaluate(plasma_state, None)[
                        idx
                    ]
                )
                E_b = jnpu.where(
                    E_b < 0 * ureg.electron_volt, 0 * ureg.electron_volt, E_b
                )

                Z_core = element_atomic_number - charge_state
                Zeff = (
                    element_atomic_number
                ) - form_factors.pauling_size_screening_constants(Z_core)

                population = electron_distribution_ionized_state(Z_core)

                def rk_on(r_k_val):
                    # Gregori.2004, Eqn 20
                    fi = plasma_state["form-factors"].evaluate(
                        plasma_state, setup
                    )[:, idx]
                    new_r_k = 1 - jnp.sum(population * (fi) ** 2) / Z_core
                    new_r_k = jax.lax.cond(
                        Z_core == 0, lambda: 1.0, lambda: new_r_k
                    )
                    return new_r_k

                def rk_off(r_k):
                    """
                    Use the rk provided by the user
                    """
                    return r_k

                r_k = jax.lax.cond(self.r_k < 0, rk_on, rk_off, self.r_k)
                B = 1 + 1 / omega_0 * (ureg.hbar * k**2) / (
                    2 * ureg.electron_mass
                )
                factor = r_k / (Z_core * B**3).m_as(ureg.dimensionless)
                sbe = factor * bound_free.J_impulse_approx(
                    omega, k, population, Zeff, E_b
                )
                val = sbe * Z_core
                return jnpu.where(
                    jnp.isnan(val.m_as(ureg.second)), 0 * ureg.second, val
                )

            # Check if the ionization state is an integer
            is_integer = ion_charge_state == jnp.floor(ion_charge_state)

            def integer_case(charge_state):
                return calculate_scattering_for_charge_state(charge_state)

            def non_integer_case(charge_state):
                Z_low = jnp.floor(charge_state)
                Z_high = jnp.ceil(charge_state)

                # Define the case where the higher ionization state is a bare nucleus
                def handle_bare_nucleus_case(_):
                    # Weight of the lower state is 100% of the remaining bound electrons
                    weight_low = element_atomic_number - charge_state
                    sbe_low = calculate_scattering_for_charge_state(Z_low)
                    # Contribution is only from the weighted lower state
                    return weight_low * sbe_low

                # Define the normal case where both states have bound electrons
                def handle_normal_case(_):
                    weight_high = charge_state - Z_low
                    weight_low = 1.0 - weight_high
                    sbe_low = calculate_scattering_for_charge_state(Z_low)
                    sbe_high = calculate_scattering_for_charge_state(Z_high)
                    return weight_low * sbe_low + weight_high * sbe_high

                # Condition to check if the higher ionization state is a bare nucleus
                is_bare_nucleus = Z_high >= element_atomic_number

                return jax.lax.cond(
                    is_bare_nucleus,
                    handle_bare_nucleus_case,
                    handle_normal_case,
                    None,
                )

            total_sbe_for_element = jax.lax.cond(
                is_integer, integer_case, non_integer_case, ion_charge_state
            )

            out += total_sbe_for_element * x[idx]

        return out / plasma_state.mean_Z_A

    def _tree_flatten(self):
        children = ()
        aux_data = (
            self.model_key,
            self.sample_points,
            self.r_k,
        )  # static values
        return (children, aux_data)

    @classmethod
    def _tree_unflatten(cls, aux_data, children):
        obj = object.__new__(cls)
        obj.model_key, obj.sample_points, obj.r_k = aux_data

        return obj


class SchumacherImpulseColdEdges(ScatteringModel):
    """
    Bound-free scattering based on the Schumacher Impulse Approximation
    :cite:`Schumacher.1975`. The implementation considers the first order
    asymmetric correction to the impulse approximation, as given in the
    aforementioned paper.

    Uses cold absorption edges, regardless of the ionization state.

    Requires a 'form-factors' model (defaults to
    :py:class:`~PaulingFormFactors`).

    Requires an 'ipd' model (defaults to
    :py:class:`~Neglect`).
    """

    allowed_keys = ["bound-free scattering"]
    __name__ = "SchumacherImpulseColdEdges"

    def __init__(self, r_k: float | None = None) -> None:
        """
        r_k is the correction given in :cite:`Gregori.2004`. If None, or if a
        negative value is given, we use the folula given by
        :cite:`Gregori.2004`. Otherwise, it is just the value provided by the
        user.
        """
        super().__init__()

        #: The value for r_k (see :cite:`Gregori.2004`). A negative value means
        #: to use the calculation given in the aforementioned paper.
        self.r_k = r_k
        if self.r_k is None:
            self.r_k = -1.0
        # This is required to catch a potential int input by a user
        if isinstance(self.r_k, int):
            self.r_k = float(self.r_k)

    def prepare(self, plasma_state: "PlasmaState", key: str) -> None:
        plasma_state.update_default_model("form-factors", PaulingFormFactors())
        plasma_state.update_default_model("ipd", Neglect())

    @jax.jit
    def evaluate_raw(
        self,
        plasma_state: "PlasmaState",
        setup: Setup,
    ) -> jnp.ndarray:
        k = setup.dispersion_corrected_k(plasma_state.n_e)
        omega_0 = setup.energy / ureg.hbar
        omega = omega_0 - setup.measured_energy / ureg.hbar
        x = plasma_state.number_fraction

        out = 0 * ureg.second
        for idx in range(plasma_state.nions):
            Z_c = plasma_state.Z_core[idx]
            E_b = (
                plasma_state.ions[idx].cold_binding_energies
                + plasma_state.models["ipd"].evaluate(plasma_state, None)[idx]
            )
            E_b = jnpu.where(
                E_b < 0 * ureg.electron_volt, 0 * ureg.electron_volt, E_b
            )

            Zeff = (
                plasma_state.ions[idx].Z
            ) - form_factors.pauling_size_screening_constants(Z_c)
            population = electron_distribution_ionized_state(Z_c)

            def rk_on(r_k):
                # Gregori.2004, Eqn 20
                fi = plasma_state["form-factors"].evaluate(
                    plasma_state, setup
                )[:, idx]
                new_r_k = 1 - jnp.sum(population * (fi) ** 2) / Z_c
                # Catch the division by zero error
                new_r_k = jax.lax.cond(Z_c == 0, lambda: 1.0, lambda: new_r_k)
                return new_r_k

            def rk_off(r_k):
                """
                Use the rk provided by the user
                """
                return r_k

            r_k = jax.lax.cond(self.r_k < 0, rk_on, rk_off, self.r_k)
            B = 1 + 1 / omega_0 * (ureg.hbar * k**2) / (2 * ureg.electron_mass)
            # B should be close to unity
            # B = 1 * ureg.dimensionless
            factor = r_k / (Z_c * B**3).m_as(ureg.dimensionless)
            sbe = factor * bound_free.J_impulse_approx(
                omega, k, population, Zeff, E_b
            )
            val = sbe * Z_c * x[idx]
            out += jnpu.where(
                jnp.isnan(val.m_as(ureg.second)), 0 * ureg.second, val
            )
        return out / plasma_state.mean_Z_A

    def _tree_flatten(self):
        children = ()
        aux_data = (
            self.model_key,
            self.sample_points,
            self.r_k,
        )  # static values
        return (children, aux_data)

    @classmethod
    def _tree_unflatten(cls, aux_data, children):
        obj = object.__new__(cls)
        obj.model_key, obj.sample_points, obj.r_k = aux_data

        return obj


class SchumacherImpulseFitRk(ScatteringModel):
    """
    Bound-free scattering based on the Schumacher Impulse Approximation
    :cite:`Schumacher.1975`. The implementation considers the first order
    asymmetric correction to the impulse approximation, as given in the
    aforementioned paper. The r_k factor is fitted to fulfill the f-sum rule.
    Note, that this implementation is still experimental.

    Requires a 'form-factors' model (defaults to
    :py:class:`~.PaulingFormFactors`).

    Requires an 'ipd' model (defaults to
    :py:class:`~.Neglect`).
    j
    Requires a 'free-free scattering' model (defaults to
    :py:class:`~.RPA_DandreaFit`).
    """

    allowed_keys = ["bound-free scattering"]
    __name__ = "SchumacherImpulseFitRk"

    def __init__(self) -> None:
        super().__init__()

    def prepare(self, plasma_state: "PlasmaState", key: str) -> None:
        plasma_state.update_default_model("form-factors", PaulingFormFactors())
        plasma_state.update_default_model("ipd", Neglect())
        plasma_state.update_default_model(
            "free-free scattering", RPA_DandreaFit()
        )

    @jax.jit
    def r_k(
        self,
        plasma_state: "PlasmaState",
        setup: Setup,
    ) -> jnp.ndarray:

        # Calculate r_k through f-sum rule

        fsum_theory = -1 * ureg.hbar**2 * setup.k**2 / (2 * ureg.electron_mass)

        setup_dispersion_off = Setup(
            setup.scattering_angle,
            setup.energy,
            setup.measured_energy,
            setup.instrument,
            False,
        )

        bf = SchumacherImpulse(r_k=1.0).evaluate_raw(
            plasma_state, setup_dispersion_off
        )

        energy_shift = setup.measured_energy - setup.energy

        mirrored_setup = free_bound.FreeBoundFlippedSetup(setup_dispersion_off)
        db_factor = jnpu.exp(-energy_shift / (plasma_state.T_e * ureg.k_B))
        fb = (
            SchumacherImpulse(r_k=1.0).evaluate_raw(
                plasma_state, mirrored_setup
            )
            * db_factor
        )

        free_free_fsum = ITCF_fsum(
            plasma_state["free-free scattering"].evaluate_raw(
                plasma_state, setup_dispersion_off
            ),
            raw=True,
            setup=setup_dispersion_off,
            E_cut=jnpu.max(setup.measured_energy - setup.energy),
        )

        fb_bf_fsum = ITCF_fsum(
            fb + bf,
            raw=True,
            setup=setup_dispersion_off,
            E_cut=jnpu.max(setup.measured_energy - setup.energy),
        )

        r_k = (fsum_theory - free_free_fsum) / (fb_bf_fsum)
        return r_k.m_as(ureg.dimensionless)

    @jax.jit
    def evaluate_raw(
        self,
        plasma_state: "PlasmaState",
        setup: Setup,
    ) -> jnp.ndarray:
        val = SchumacherImpulse(r_k=1.0).evaluate_raw(
            plasma_state, setup
        ) * self.r_k(plasma_state, setup)
        return jnpu.where(
            jnp.isnan(val.m_as(ureg.second)), 0 * ureg.second, val
        )

    def _tree_flatten(self):
        children = ()
        aux_data = (
            self.model_key,
            self.sample_points,
        )  # static values
        return (children, aux_data)

    @classmethod
    def _tree_unflatten(cls, aux_data, children):
        obj = object.__new__(cls)
        obj.model_key, obj.sample_points = aux_data

        return obj


# free-bound Models
# -----------------


class DetailedBalance(ScatteringModel):
    """
    Calculate the free-bound scattering by mirroring the free-bound scattering
    around the probing energy and applying a detailed balance factor to the
    intensity.
    See :cite:`Bohme.2023`, introducing the idea.

    .. note::

       This model requires to have an `evaluate_raw` method for the bound-free
       model, which should return the bound-free scattering intensity **not
       convolved** with an instrument function.

    .. note::

       The typical normalization factor (average ionization) is not required
       here, as the bound-free model should already incorporate this.

    """

    __name__ = "DetailedBalance"
    allowed_keys = ["free-bound scattering"]

    def prepare(self, plasma_state: "PlasmaState", key: str) -> None:
        plasma_state.update_default_model(
            "bound-free scattering", SchumacherImpulse()
        )

    @jax.jit
    def evaluate_raw(
        self, plasma_state: "PlasmaState", setup: Setup
    ) -> jnp.ndarray:
        energy_shift = setup.measured_energy - setup.energy
        mirrored_setup = free_bound.FreeBoundFlippedSetup(setup)
        db_factor = jnpu.exp(-energy_shift / (plasma_state.T_e * ureg.k_B))
        fb = plasma_state["bound-free scattering"].evaluate_raw(
            plasma_state, mirrored_setup
        )
        return fb * db_factor


# Form Factor Models
# ==================


class PaulingFormFactors(Model):
    """
    Analytical functions for each electrons in quantum states defined by the
    quantum numbers `n` and `l`, assuming a hydrogen-like atom. Published in
    :cite:`Pauling.1932`.

    Uses Z - :py:func:`jaxrts.form_factors.pauling_size_screening_constants` to
    calculate the effective charge of the atom's core and then calculates form
    factors with :py:func:`jaxrts.form_factors.pauling_all_ff`.
    """

    allowed_keys = ["form-factors"]
    __name__ = "PaulingFormFactors"

    @jax.jit
    def evaluate(
        self, plasma_state: "PlasmaState", setup: Setup
    ) -> jnp.ndarray:
        Zstar = (
            plasma_state.Z_A
            - form_factors.pauling_size_screening_constants(
                plasma_state.Z_core
            )
        )
        ff = form_factors.pauling_all_ff(setup.k, Zstar)
        # population = plasma_state.ions[0].electron_distribution
        # return jnp.where(population > 0, ff, 0)
        return ff


class FormFactorLowering(Model):
    """
    Form factor lowering model as introduced by :cite:`Doeppner.2023`.
    In high density plasma the form factor is reduced due to IPD.
    This concept only applies for the K-shell. Here we calculate the f1s(k)
    form factor with the analytic Pauling formular but with an IPD corrected
    effective charge Z_eff. The spin up and spin down K-shell electrons and
    their respective binding energies are taken into account for this
    calculation.

    .. note::

       For compatibility, we include form-factors for higher orbitals
       calculated using
       :py:func:`jaxrts.form_factors.pauling_all_ff`, as they are suggested by
       :cite:`Pauling.1932`. However, this model is only applicable when the
       only electrons in the K-shell are remaining.

    See Also
    --------
    jaxrts.form_factors.form_factor_lowering_10
        Function calculating the lowered form factors for the 1s orbital.
    """

    allowed_keys = ["form-factors"]
    __name__ = "FormFactorLowering"

    def __init__(self, Z_squared_correction: bool = True):
        # Without IPD, the results of this form-factors model should be
        # identical to :py:class:`~.PaulingFormFactors`. However, we noted
        # small discrepancy, increasing with the nuclear charge of the plasma.
        # When ``True``, this will be corrected for by a fitted function,
        # quadratic in the atomic number.
        self.Z_squared_correction = Z_squared_correction
        super().__init__()

    @jax.jit
    def evaluate(
        self, plasma_state: "PlasmaState", setup: Setup
    ) -> jnp.ndarray:
        Zstar = (
            plasma_state.Z_A
            - form_factors.pauling_size_screening_constants(
                plasma_state.Z_core
            )
        )
        ff = form_factors.pauling_all_ff(setup.k, Zstar)
        ipd = plasma_state.evaluate(key="ipd", setup=setup)

        # Loop through the Ions of the Plasma state and calculate the corrected
        # 1s form factor
        for elem, idx in zip(plasma_state.ions, range(len(plasma_state.ions))):
            # flip ionization energies, to start with the binding energy of the
            # 1st K-shell electron
            ionization_energies = elem.ionization.energies[::-1]
            bind_energies_K_shell = jnp.zeros(2)

            # Account for the Hydrogen case
            cutoff = 1 if elem.Z == 1 else 2
            ionization_energies = ionization_energies[:cutoff]

            # calculate IPD corrected binding energies for the individual
            # electrons
            bind_energies_ipd = bind_energies_K_shell.at[:cutoff].set(
                ionization_energies.m_as(ureg.electron_volt)
                + ipd[idx].m_as(ureg.electron_volt)
            )

            # set all binding energies below zero to a small number
            bind_energies_ipd = jnp.where(
                bind_energies_ipd < 0, 1e-6, bind_energies_ipd
            )

            # calculate the form factor of the 1s orbital given the binding
            # energies
            bind_energies_ipd *= ureg.electron_volt
            f_1s = form_factors.form_factor_lowering_10(
                setup.k,
                bind_energies_ipd,
                elem.Z - plasma_state.Z_free[idx],
                elem.Z,
                self.Z_squared_correction,
            )

            # update the Pauling f_1s result
            ff = ff.at[idx, 0].set(f_1s)

        return ff

    def _tree_flatten(self):
        children = ()
        aux_data = (self.model_key, self.Z_squared_correction)  # static values
        return (children, aux_data)

    @classmethod
    def _tree_unflatten(cls, aux_data, children):
        obj = object.__new__(cls)
        (obj.model_key, obj.Z_squared_correction) = aux_data
        return obj


# Chemical Potential Models
# =========================


class IchimaruChemPotential(Model):
    """
    A fitting formula for the chemical potential of a plasma between the
    classical and the quantum regime, given by :cite:`Gregori.2003`.
    Uses :py:func:`jaxrts.plasma_physics.chem_pot_interpolation`.
    """

    __name__ = "IchimaruChemPotential"
    allowed_keys = ["chemical potential"]

    @jax.jit
    def evaluate(
        self, plasma_state: "PlasmaState", setup: Setup
    ) -> jnp.ndarray:
        return plasma_physics.chem_pot_interpolationIchimaru(
            plasma_state.T_e, plasma_state.n_e
        )


class ConstantChemPotential(Model):
    """
    A model that returns an a constant for each energy probed.
    """

    allowed_keys = ["chemical potential"]
    __name__ = "ConstantChemPotential"

    def __init__(self, value):
        self.value = value
        super().__init__()

    @jax.jit
    def evaluate(
        self, plasma_state: "PlasmaState", setup: Setup
    ) -> jnp.ndarray:
        return self.value

    # The following is required to jit a Model
    def _tree_flatten(self):
        children = (self.value,)
        aux_data = (self.model_key,)  # static values
        return (children, aux_data)

    @classmethod
    def _tree_unflatten(cls, aux_data, children):
        obj = object.__new__(cls)
        (obj.model_key,) = aux_data
        (obj.value,) = children

        return obj


# Debye Temperature Models
# ========================


class ConstantDebyeTemp(Model):
    """
    A model of constant Debye Temperature.
    """

    allowed_keys = ["Debye temperature"]
    __name__ = "ConstantDebyeTemp"

    def __init__(self, value):
        self.value = value
        super().__init__()

    @jax.jit
    def evaluate(
        self, plasma_state: "PlasmaState", setup: Setup
    ) -> jnp.ndarray:
        return self.value

    # The following is required to jit a Model
    def _tree_flatten(self):
        children = (self.value,)
        aux_data = (self.model_key,)  # static values
        return (children, aux_data)

    @classmethod
    def _tree_unflatten(cls, aux_data, children):
        obj = object.__new__(cls)
        (obj.model_key,) = aux_data
        (obj.value,) = children

        return obj


class BohmStaver(Model):
    """
    The Bohm-Staver relation for the Debye temperature, valid for 'simple
    metals', as it is presented in Eqn (3) of :cite:`Gregori.2006`.

    See Also
    --------
    jaxrts.static_structure_factors.T_Debye_Bohm_Staver
        The function used for calculating the Debye temperature.
    """

    allowed_keys = ["Debye temperature"]
    __name__ = "BohmStaver"

    @jax.jit
    def evaluate(
        self, plasma_state: "PlasmaState", setup: Setup
    ) -> jnp.ndarray:
        return static_structure_factors.T_Debye_Bohm_Staver(
            plasma_state.T_e,
            plasma_state.n_e,
            plasma_state.atomic_masses,
            plasma_state.Z_free,
        )


# Ionization Potential Depression Models
# ======================================


class ConstantIPD(Model):
    """
    A model that returns constant value for the IPD.
    """

    allowed_keys = ["ipd"]
    __name__ = "ConstantIPD"

    def __init__(self, value):
        self.value = value
        super().__init__()

    @jax.jit
    def evaluate(
        self, plasma_state: "PlasmaState", setup: Setup
    ) -> jnp.ndarray:
        return self.value

    # The following is required to jit a Model
    def _tree_flatten(self):
        children = (self.value,)
        aux_data = (self.model_key,)  # static values
        return (children, aux_data)

    @classmethod
    def _tree_unflatten(cls, aux_data, children):
        obj = object.__new__(cls)
        (obj.model_key,) = aux_data
        (obj.value,) = children

        return obj


class DebyeHueckelIPD(Model):
    """
    Debye Hückel IPD Model

    See Also
    --------
    jaxrts.ipd.ipd_debye_hueckel
        Function used to calculate the IPD
    """

    allowed_keys = ["ipd"]
    __name__ = "DebyeHueckel"

    @jax.jit
    def evaluate(self, plasma_state: "PlasmaState", setup: Setup) -> Quantity:
        return ipd.ipd_debye_hueckel(
            plasma_state.Z_free,
            plasma_state.n_e,
            plasma_state.n_i,
            plasma_state.T_e,
            plasma_state.T_i,
        )


class StewartPyattIPD(Model):
    """
    Stewart Pyatt IPD Model.

    See Also
    --------
    jaxrts.ipd.ipd_stewart_pyatt
        Function used to calculate the IPD
    """

    allowed_keys = ["ipd"]
    __name__ = "StewartPyatt"

    @jax.jit
    def evaluate(self, plasma_state: "PlasmaState", setup: Setup) -> Quantity:
        return ipd.ipd_stewart_pyatt(
            plasma_state.Z_free,
            plasma_state.n_e,
            plasma_state.n_i,
            plasma_state.T_e,
            plasma_state.T_i,
        )


class IonSphereIPD(Model):
    """
    Ion Sphere IPD Model.

    See Also
    --------
    jaxrts.ipd.ipd_ion_sphere
        Function used to calculate the IPD
    """

    allowed_keys = ["ipd"]
    __name__ = "IonSphere"

    @jax.jit
    def evaluate(self, plasma_state: "PlasmaState", setup: Setup) -> Quantity:
        return ipd.ipd_ion_sphere(
            plasma_state.Z_free, plasma_state.n_e, plasma_state.n_i
        )


class EckerKroellIPD(Model):
    """
    Ecker Kröll IPD Model.

    See Also
    --------
    jaxrts.ipd.ipd_ecker_kroell
        Function used to calculate the IPD
    """

    allowed_keys = ["ipd"]
    __name__ = "EckerKroell"

    @jax.jit
    def evaluate(self, plasma_state: "PlasmaState", setup: Setup) -> Quantity:
        return ipd.ipd_ecker_kroell(
            plasma_state.Z_free,
            plasma_state.n_e,
            plasma_state.n_i,
            plasma_state.T_e,
            plasma_state.T_i,
        )


class PauliBlockingIPD(Model):
    """
    Pauli Blocking IPD Model.

    See Also
    --------
    jaxrts.ipd.ipd_pauli_blocking
        Function used to calculate the IPD
    """

    allowed_keys = ["ipd"]
    __name__ = "PauliBlocking"

    @jax.jit
    def evaluate(self, plasma_state: "PlasmaState", setup: Setup) -> Quantity:
        return ipd.ipd_pauli_blocking(
            plasma_state.Z_free,
            plasma_state.n_e,
            plasma_state.n_i,
            plasma_state.T_e,
            plasma_state.T_i,
        )


# Screening Length Models
# =======================


class DebyeHueckelScreeningLength(Model):
    """
    This is just the normal Debye Hückel screening length. Use the electron
    temperature for the known formula

    See also
    --------
    jaxrts.plasma_physics.Debye_Hueckel_screening_length
        The function used to calculate the screening length
    """

    allowed_keys = ["screening length"]
    __name__ = "DebyeHueckelScreeningLength"

    @jax.jit
    def evaluate(self, plasma_state: "PlasmaState", setup: Setup) -> Quantity:
        return plasma_physics.Debye_Hueckel_screening_length(
            plasma_state.n_e, plasma_state.T_e
        )


class Gericke2010ScreeningLength(Model):
    """
    Return the Debye-Hückel Debye screening length. Uses a 4th-power
    interpolation between electron and fermi temperature, as proposed by
    :cite:`Gericke.2010`

    See Also
    --------
    jaxrts.plasma_physics.temperature_interpolation:
        The function used for the temperature interpolation
    jaxrts.plasma_physics.Debye_Hueckel_screening_length
        The function used to calculate the screening length
    """

    allowed_keys = ["screening length"]
    __name__ = "Gericke2010ScreeningLength"

    @jax.jit
    def evaluate(self, plasma_state: "PlasmaState", setup: Setup) -> Quantity:
        T = plasma_physics.temperature_interpolation(
            plasma_state.n_e, plasma_state.T_e, 4
        )
        lam_DH = plasma_physics.Debye_Hueckel_screening_length(
            plasma_state.n_e, T
        )
        return lam_DH.to(ureg.angstrom)


class ArbitraryDegeneracyScreeningLength(Model):
    """
    A screening length valid for arbitrary degeneracy.

    See Also
    --------
    ipd.inverse_screening_length_e
        The function used to calculate the inverse of the screening length
    """

    allowed_keys = ["screening length"]
    __name__ = "ArbitraryDegeneracyScreeningLength"

    @jax.jit
    def evaluate(self, plasma_state: "PlasmaState", setup: Setup) -> Quantity:
        inverse_lam = ipd.inverse_screening_length_e(
            (1 * ureg.elementary_charge),
            plasma_state.n_e,
            plasma_state.T_e,
        )
        # inverse_lam will always have exactly one entry. But since we just
        # want the number and not an array, we take the first element.
        return (1 / inverse_lam[0]).to(ureg.angstrom)


class ConstantScreeningLength(Model):
    """
    A model that returns a constant screening length, given by a user.
    """

    allowed_keys = ["screening length"]
    __name__ = "ConstantScreeningLength"

    def __init__(self, value):
        self.value = value
        super().__init__()

    @jax.jit
    def evaluate(
        self, plasma_state: "PlasmaState", setup: Setup
    ) -> jnp.ndarray:
        return self.value

    # The following is required to jit a Model
    def _tree_flatten(self):
        children = (self.value,)
        aux_data = (self.model_key,)  # static values
        return (children, aux_data)

    @classmethod
    def _tree_unflatten(cls, aux_data, children):
        obj = object.__new__(cls)
        (obj.model_key,) = aux_data
        (obj.value,) = children

        return obj


# Screening Models
# ================
#
# These models should return a `q`, the screening by free electrons which is
# relevant when calculating the Raighley weight.


class LinearResponseScreeningGericke2010(Model):
    """
    The screening density :math:`q` is calculated using a result from linear
    response, by

    .. math::

       q(k) = \\xi_{ee}^{RPA} V_{ei}(k)


    See :cite:`Wunsch.2011`, Eqn(5.22) and :cite:`Gericke.2010` Eqn(3).

    Requires an 'electron-ion' potential. (defaults to
    :py:class:`~KlimontovichKraeftPotential`).

    See Also
    --------
    jaxtrs.ion_feature.free_electron_susceptilibily
        Function used to calculate :math:`\\xi{ee}`
    """

    allowed_keys = ["screening"]
    __name__ = "LinearResponseScreeningGericke2010"

    def prepare(self, plasma_state: "PlasmaState", key: str) -> None:
        plasma_state.update_default_model(
            "electron-ion Potential",
            hnc_potentials.KlimontovichKraeftPotential(),
        )
        plasma_state["electron-ion Potential"].include_electrons = (
            "SpinAveraged"
        )

    @jax.jit
    def evaluate(
        self,
        plasma_state: "PlasmaState",
        setup: Setup,
        *args,
        **kwargs,
    ) -> jnp.ndarray:

        # Use the Debye screening length for the screening cloud.
        kappa = 1 / plasma_state.screening_length
        xi = ion_feature.free_electron_susceptilibily_RPA(setup.k, kappa)
        Vei = plasma_state["electron-ion Potential"].full_k(
            plasma_state, to_array(setup.k)[jnp.newaxis]
        )
        q = (xi * Vei[-1, :-1]).to(ureg.dimensionless)
        # Screening vanishes if there are no free electrons
        q = jax.lax.cond(
            jnp.sum(plasma_state.Z_free) == 0,
            lambda: jnp.zeros(len(plasma_state.n_i))[:, jnp.newaxis]
            * ureg.dimensionless,
            lambda: q,
        )
        return q


class FiniteWavelengthScreening(Model):
    """
    Finite wavelenth screening as presented by :cite:`Chapman.2015b`.

    Should be identical to :py:class:`~.LinearResponseScreening`, if the
    free-free model is a RPA model.

    See also
    --------
    jaxrts.ion_feature.q_FiniteWLChapman2015
        The function used to calculate ``q``.
    """

    allowed_keys = ["screening"]
    __name__ = "FiniteWavelengthScreening"

    def prepare(self, plasma_state: "PlasmaState", key: str) -> None:
        plasma_state.update_default_model(
            "electron-ion Potential",
            hnc_potentials.KlimontovichKraeftPotential(),
        )
        plasma_state["electron-ion Potential"].include_electrons = (
            "SpinAveraged"
        )

    @jax.jit
    def evaluate(
        self,
        plasma_state: "PlasmaState",
        setup: Setup,
        *args,
        **kwargs,
    ) -> jnp.ndarray:

        Vei = plasma_state["electron-ion Potential"].full_k(
            plasma_state, to_array(setup.k)[jnp.newaxis]
        )[-1, :-1]
        lfc = plasma_state["ee-lfc"].evaluate(plasma_state, setup)
        q = ion_feature.q_FiniteWLChapman2015(
            setup.k, Vei, plasma_state.T_e, plasma_state.n_e, lfc
        )
        q = jnp.real(q.m_as(ureg.dimensionless))
        # Screening vanishes if there are no free electrons
        q = jnpu.where(plasma_state.Z_free == 0, 0, q[:, 0])[:, jnp.newaxis]
        return q


class DebyeHueckelScreening(Model):
    """
    Debye Hueckel screening as presented by :cite:`Chapman.2015b`.

    See also
    --------
    jaxrts.ion_feature.q_DebyeHueckelChapman2015
        The function used to calculate ``q``.
    """

    allowed_keys = ["screening"]
    __name__ = "DebyeHueckelScreening"

    @jax.jit
    def evaluate(
        self,
        plasma_state: "PlasmaState",
        setup: Setup,
        *args,
        **kwargs,
    ) -> jnp.ndarray:

        kappa = 1 / plasma_state.screening_length
        q = ion_feature.q_DebyeHueckelChapman2015(
            setup.k[jnp.newaxis],
            kappa,
            plasma_state.Z_free,
        )
        q = jnp.real(q.m_as(ureg.dimensionless))
        # Screening vanishes if there are no free electrons
        q = jnpu.where(plasma_state.Z_free == 0, 0, q[:, 0])[:, jnp.newaxis]
        return q


class LinearResponseScreening(Model):
    """
    The screening density :math:`q` is calculated using a result from linear
    response, by

    .. math::

       q(k) = \\xi_{ee} V_{ei}(k)


    See :cite:`Wunsch.2011`, Eqn(5.22) and :cite:`Gericke.2010` Eqn(3).

    Requires an 'electron-ion' potential. (defaults to
    :py:class:`~KlimontovichKraeftPotential`).

    Uses the :py:meth:`~.FreeFreeModel.susceptibility` method of the chosen
    Free Free model. If not free-free model is specified, set the default to
    :py:class:`~.RPA_DandreaFit`.
    """

    allowed_keys = ["screening"]
    __name__ = "LinearResponseScreening"

    def prepare(self, plasma_state: "PlasmaState", key: str) -> None:
        plasma_state.update_default_model(
            "electron-ion Potential",
            hnc_potentials.KlimontovichKraeftPotential(),
        )
        plasma_state["electron-ion Potential"].include_electrons = (
            "SpinAveraged"
        )
        plasma_state["free-free scattering"] = RPA_DandreaFit()

    @jax.jit
    def evaluate(
        self,
        plasma_state: "PlasmaState",
        setup: Setup,
        *args,
        **kwargs,
    ) -> jnp.ndarray:

        xi = plasma_state["free-free scattering"].susceptibility(
            plasma_state, setup, 0 * ureg.electron_volt
        )
        Vei = plasma_state["electron-ion Potential"].full_k(
            plasma_state, to_array(setup.k)[jnp.newaxis]
        )
        q = xi * Vei[-1, :-1]
        q = jnp.real(q.m_as(ureg.dimensionless))
        # Screening vanishes if there are no free electrons
        q = jnpu.where(plasma_state.Z_free == 0, 0, q[:, 0])[:, jnp.newaxis]
        return q


class Gregori2004Screening(Model):
    """
    Calculating the screening from free electrons according to
    :cite:`Gregori.2004`.

    See Also
    --------
    jaxrts.ion_feature.q_Gregori2004
        Calculation of the screening by (quasi) free electrons
    """

    allowed_keys = ["screening"]
    __name__ = "Gregori2004Screening"

    @jax.jit
    def evaluate(
        self,
        plasma_state: "PlasmaState",
        setup: Setup,
        *args,
        **kwargs,
    ) -> jnp.ndarray:
        q = ion_feature.q_Gregori2004(
            setup.k[jnp.newaxis],
            plasma_state.atomic_masses,
            plasma_state.n_e,
            plasma_state.T_e,
            plasma_state.T_e,
            plasma_state.Z_free,
        )[:, jnp.newaxis]
        q = jnp.real(q.m_as(ureg.dimensionless))
        # Screening vanishes if there are no free electrons
        q = jnpu.where(plasma_state.Z_free == 0, 0, q[:, 0])[:, jnp.newaxis]
        return q


# Electron-Electron Local Field Correction Models
# ===============================================
#


class ElectronicLFCGeldartVosko(Model):
    """
    Static local field correction model by Geldart and Vosko
    :cite:`Geldart.1966`

    See Also
    --------
    jaxrts.ee_localfieldcorrections.eelfc_geldartvosko
        Function used to calculate the LFC
    """

    allowed_keys = ["ee-lfc"]
    __name__ = "GeldartVosko Static LFC"

    @jax.jit
    def evaluate(
        self,
        plasma_state: "PlasmaState",
        setup: Setup,
        *args,
        **kwargs,
    ) -> jnp.ndarray:
        return ee_localfieldcorrections.eelfc_geldartvosko(
            setup.k, plasma_state.T_e, plasma_state.n_e
        )

    @jax.jit
    def evaluate_fullk(
        self,
        plasma_state: "PlasmaState",
        setup: Setup,
        *args,
        **kwargs,
    ) -> jnp.ndarray:
        k = setup.dispersion_corrected_k(plasma_state.n_e)
        return ee_localfieldcorrections.eelfc_geldartvosko(
            k, plasma_state.T_e, plasma_state.n_e
        )


class ElectronicLFCUtsumiIchimaru(Model):
    """
    Static local field correction model by Utsumi and Ichimaru
    :cite:`UtsumiIchimaru.1982`.

    See Also
    --------
    jaxrts.ee_localfieldcorrections.eelfc_utsumiichimaru
        Function used to calculate the LFC.
    """

    allowed_keys = ["ee-lfc"]
    __name__ = "UtsumiIchimaru Static LFC"

    @jax.jit
    def evaluate(
        self,
        plasma_state: "PlasmaState",
        setup: Setup,
        *args,
        **kwargs,
    ) -> jnp.ndarray:
        return ee_localfieldcorrections.eelfc_utsumiichimaru(
            setup.k, plasma_state.T_e, plasma_state.n_e
        )

    @jax.jit
    def evaluate_fullk(
        self,
        plasma_state: "PlasmaState",
        setup: Setup,
        *args,
        **kwargs,
    ) -> jnp.ndarray:
        k = setup.dispersion_corrected_k(plasma_state.n_e)
        return ee_localfieldcorrections.eelfc_utsumiichimaru(
            k, plasma_state.T_e, plasma_state.n_e
        )


class ElectronicLFCDornheimAnalyticalInterp(Model):
    """
    Static local field correction model by Dornheim et al
    :cite:`Dornheim.2021`. Their model is an analytical interpolation of
    ab-initio PIMC simulations.

    See Also
    --------
    jaxrts.ee_localfieldcorrections.eelfc_dornheim2021
        Function used to calculate the LFC.
    """

    allowed_keys = ["ee-lfc"]
    __name__ = "ElectronicLFCDornheimAnalyticalInterp"

    @jax.jit
    def evaluate(
        self,
        plasma_state: "PlasmaState",
        setup: Setup,
        *args,
        **kwargs,
    ) -> jnp.ndarray:
        return ee_localfieldcorrections.eelfc_dornheim2021(
            setup.k, plasma_state.T_e, plasma_state.n_e
        )

    @jax.jit
    def evaluate_fullk(
        self,
        plasma_state: "PlasmaState",
        setup: Setup,
        *args,
        **kwargs,
    ) -> jnp.ndarray:
        k = setup.dispersion_corrected_k(plasma_state.n_e)
        return ee_localfieldcorrections.eelfc_dornheim2021(
            k, plasma_state.T_e, plasma_state.n_e
        )


class ElectronicLFCStaticInterpolation(Model):
    """
    Static local field correction model that interpolates between the
    high-degeneracy result by Farid :cite:`Farid.1993` and the Geldart result
    :cite:`Geldart.1966`. See, e.g. :cite:`Fortmann.2010`.

    See Also
    --------
    jaxrts.ee_localfieldcorrections.eelfc_interpolationgregori_farid
        Function used to calculate the LFC.
    """

    allowed_keys = ["ee-lfc"]
    __name__ = "Static Interpolation"

    @jax.jit
    def evaluate(
        self,
        plasma_state: "PlasmaState",
        setup: Setup,
        *args,
        **kwargs,
    ) -> jnp.ndarray:
        return ee_localfieldcorrections.eelfc_interpolationgregori_farid(
            setup.k, plasma_state.T_e, plasma_state.n_e
        )

    @jax.jit
    def evaluate_fullk(
        self,
        plasma_state: "PlasmaState",
        setup: Setup,
        *args,
        **kwargs,
    ) -> jnp.ndarray:
        k = setup.dispersion_corrected_k(plasma_state.n_e)
        return ee_localfieldcorrections.eelfc_interpolationgregori_farid(
            k, plasma_state.T_e, plasma_state.n_e
        )


class ElectronicLFCConstant(Model):
    """
    A constant local field correction which can be defined by the user.
    """

    allowed_keys = ["ee-lfc"]
    __name__ = "ElectronicLFCConstant"

    def __init__(self, value):
        self.value = value
        super().__init__()

    @jax.jit
    def evaluate(
        self,
        plasma_state: "PlasmaState",
        setup: Setup,
        *args,
        **kwargs,
    ) -> jnp.ndarray:
        return self.value

    @jax.jit
    def evaluate_fullk(
        self,
        plasma_state: "PlasmaState",
        setup: Setup,
        *args,
        **kwargs,
    ) -> jnp.ndarray:
        return self.value

    # The following is required to jit a Model
    def _tree_flatten(self):
        children = (self.value,)
        aux_data = (self.model_key,)  # static values
        return (children, aux_data)

    @classmethod
    def _tree_unflatten(cls, aux_data, children):
        obj = object.__new__(cls)
        (obj.model_key,) = aux_data
        (obj.value,) = children

        return obj


# BM S_ii models
# ===============


def averagePlasmaState(state: "PlasmaState") -> "PlasmaState":
    """
    Create an average plasma state that shares the models of the original.
    """
    mean_Z = jnpu.sum(state.Z_A * state.number_fraction)[jnp.newaxis]
    mean_Z_free = jnpu.sum(state.Z_free * state.number_fraction)[jnp.newaxis]
    mean_mass = jnpu.sum(state.atomic_masses * state.number_fraction)

    mean_ion_T = jnpu.sum(state.T_i * state.number_fraction)[jnp.newaxis]
    mean_rho = jnpu.sum(state.mass_density * state.number_fraction)[
        jnp.newaxis
    ]

    mix_element = MixElement(mean_Z, mean_mass)

    newState = deepcopy(state)
    newState.ions = [mix_element]
    newState.Z_free = mean_Z_free
    newState.mass_density = mean_rho
    newState.T_i = mean_ion_T
    return newState


class Sum_Sii(Model):
    """
    This model sums up all S_ab from the HNC and multiplies it with ``sqrt(x_a
    * x_b)``. While it is obviously ok for a single-species plasma, multiple
    species might not be treated correctly.
    """

    allowed_keys = ["BM S_ii"]
    __name__ = "Sum_Sii"

    def prepare(self, plasma_state: "PlasmaState", key: str) -> None:
        plasma_state.update_default_model(
            "ionic scattering", OnePotentialHNCIonFeat()
        )

    def evaluate(
        self,
        plasma_state: "PlasmaState",
        setup: Setup,
        *args,
        **kwargs,
    ):

        S_ab = plasma_state["ionic scattering"].S_ii(plasma_state, setup)
        x = plasma_state.number_fraction
        # Add the contributions from all pairs
        S_ii = 0

        def add_Sii(a, b):
            return (jnpu.sqrt(x[a] * x[b]) * S_ab[a, b]).m_as(
                ureg.dimensionless
            )[jnp.newaxis]

        # The W_R is calculated as a sum over all combinations of a_b
        ion_spec1, ion_spec2 = jnp.meshgrid(
            jnp.arange(plasma_state.nions),
            jnp.arange(plasma_state.nions),
        )
        for a, b in zip(
            ion_spec1.flatten(), ion_spec2.flatten(), strict=False
        ):
            S_ii += add_Sii(a, b)
        return S_ii


class AverageAtom_Sii(Model):
    """
    This model performs a HNC calculation, assuming one average atom with a
    given, average charge state. While it might lead to reasonable results,
    this is not tested and takes some computation time.
    """

    allowed_keys = ["BM S_ii"]
    __name__ = "AverageAtom_Sii"

    def __init__(
        self,
        rmin: Quantity = 0.001 * ureg.a_0,
        rmax: Quantity = 100 * ureg.a_0,
        pot: int = 14,
        mix: float = 0.0,
        tmult: list[float] = None,
    ) -> None:
        #: The minimal radius for evaluating the potentials.
        if tmult is None:
            tmult = []
        self.r_min: Quantity = rmin
        #: The maximal radius for evaluating the potentials.
        self.r_max: Quantity = rmax
        #: The exponent (``2 ** pot``), setting the number of points in ``r``
        #: or ``k`` to evaluate.
        self.pot: int = pot
        #: Value in [0, 1); describes how much of the last iterations' nodal
        #: correction term should be added to the newly obtained `N_ab`. A
        #: value of zero corresponds to no parts of the old solution. Can be
        #: increased when HNC becomes numerically unstable due to high coupling
        #: strengths.
        self.mix: float = mix
        #: List of temperature multipliers used in auxiliary HNC calculations.
        #: HNC can be sensitive to initial guesses, and the algorithm often
        #: converges more reliably at higher temperatures.
        #: The multipliers allow the calculation to be run first at scaled
        #: (higher) temperatures, using those results as initial guesses for
        #: subsequent runs. The final multiplier of 1.0 should be omitted.
        #: See also
        #: :py:func:`jaxrts.hypernetted_chain.pair_distribution_function_HNC`.
        self.tmult: list[float] = tmult
        super().__init__()

    def prepare(self, plasma_state: "PlasmaState", key: str) -> None:
        super().prepare(plasma_state, key)
        plasma_state.update_default_model(
            "ion-ion Potential", hnc_potentials.DebyeHueckelPotential()
        )
        plasma_state["ion-ion Potential"].include_electrons = "off"
        plasma_state.update_default_model(
            "ionic scattering", OnePotentialHNCIonFeat()
        )

    @property
    def r(self):
        return jnpu.linspace(self.r_min, self.r_max, 2**self.pot)

    @property
    def k(self):
        r = self.r
        dr = r[1] - r[0]
        dk = jnp.pi / (len(r) * dr)
        return jnp.pi / r[-1] + jnp.arange(len(r)) * dk

    @jax.jit
    def evaluate(
        self, plasma_state: "PlasmaState", setup: Setup
    ) -> jnp.ndarray:
        # Average the Plasma State
        aaState = averagePlasmaState(plasma_state)

        # Prepare the Potentials
        # ----------------------

        # Populate the potential with a full ion potential, for starters
        V_s_r = aaState["ion-ion Potential"].short_r(aaState, self.r)
        V_l_k = aaState["ion-ion Potential"].long_k(aaState, self.k)

        # Calculate g_ab in the HNC Approach
        # ----------------------------------
        T = aaState["ion-ion Potential"].T(aaState)
        n = aaState.n_i
        g, niter = hypernetted_chain.pair_distribution_function_HNC(
            V_s_r, V_l_k, self.r, T, n, self.mix, self.tmult
        )
        logger.debug(
            f"{niter} Iterations of the HNC algorithm were required to reach the solution"  # noqa: E501
        )
        # Calculate S_ab by Fourier-transforming g_ab
        # ---------------------------------------------
        S_ab_HNC = hypernetted_chain.S_ii_HNC(self.k, g, n, self.r)

        # Interpolate this to the k given by the setup

        S_ab = hypernetted_chain.hnc_interp(setup.k, self.k, S_ab_HNC)
        # Return the Sii with the correct shape
        return S_ab[0, 0]

    # The following is required to jit a Model
    def _tree_flatten(self):
        children = (self.r_min, self.r_max, self.mix, self.tmult)
        aux_data = (
            self.model_key,
            self.pot,
        )  # static values
        return (children, aux_data)

    @classmethod
    def _tree_unflatten(cls, aux_data, children):
        obj = object.__new__(cls)
        obj.model_key, obj.pot = aux_data
        obj.r_min, obj.r_max, obj.mix, obj.tmult = children

        return obj


# BM V_eiS models
# ===============


class BM_V_eiSModel(Model):
    """
    These models implement potentials which can be when calculating the Born
    collision frequencies in :py:class:`~.BornMermin` and derived free-free
    scattering models.
    """

    @abc.abstractmethod
    def V(self, plasma_state: "PlasmaState", k: Quantity) -> jnp.ndarray: ...

    def evaluate(
        self,
        plasma_state: "PlasmaState",
        setup: Setup,
        *args,
        **kwargs,
    ):
        return self.V(plasma_state, setup.k)


class DebyeHueckel_BM_V(BM_V_eiSModel):
    """
    A Debye Hückel potential, using the
    :py:meth:`jaxrts.plasmastate.PlasmaState.screening_length` method to get
    the screening length.

    See Also
    --------

    jaxrts.free_free.statically_screened_ie_debye_potential
        The Potential used
    """

    allowed_keys = ["BM V_eiS"]
    __name__ = "DebyeHueckel_BM_V"

    @jax.jit
    def V(
        self,
        plasma_state: "PlasmaState",
        k: Quantity,
        *args,
        **kwargs,
    ):
        kappa = 1 / plasma_state.screening_length
        return free_free.statically_screened_ie_debye_potential(
            k,
            kappa,
            jnp.sum(plasma_state.number_fraction * plasma_state.Z_free),
        )


class FiniteWavelength_BM_V(BM_V_eiSModel):
    """
    Uses finite wavelength screening to screen the bare Coulomb potential,
    i.e., :math:`V_{s} = \\frac{V_\\mathrm{Coulomb}}{\\vareps_{RPA}(k, E=0)}`

    We use the pure RPA result to calculate the dielectric function, and use
    the :cite:`Dandrea.1986` fitting formula.

    See Also
    --------

    jaxrts.plasma_physics.coulomb_potential_fourier
        The Coulomb potential in k space
    jaxrts.free_free.dielectric_function_RPA_Dandrea1986
        The function used to calculate the dielectric function in random phase
        approximation using numerically inexpensive fitting functions.
    """

    allowed_keys = ["BM V_eiS"]
    __name__ = "FiniteWavelength_BM_V"

    @jax.jit
    def V(
        self,
        plasma_state: "PlasmaState",
        k: Quantity,
    ):
        V = plasma_physics.coulomb_potential_fourier(
            jnpu.sum(plasma_state.number_fraction * plasma_state.Z_free),
            -1,
            k,
        )
        eps0 = free_free.dielectric_function_RPA_Dandrea1986(
            k,
            0 * ureg.electron_volt,
            plasma_state.T_e,
            plasma_state.n_e,
        )
        return V / eps0


_all_models = [
    ArbitraryDegeneracyScreeningLength,
    ArkhipovIonFeat,
    AverageAtom_Sii,
    BohmStaver,
    BornMermin,
    BornMerminFull,
    BornMermin_Fit,
    BornMermin_Fortmann,
    ConstantChemPotential,
    ConstantDebyeTemp,
    ConstantIPD,
    ConstantScreeningLength,
    DebyeHueckelIPD,
    DebyeHueckelScreening,
    DebyeHueckelScreeningLength,
    DebyeHueckel_BM_V,
    DebyeWallerSolid,
    DetailedBalance,
    EckerKroellIPD,
    ElectronicLFCConstant,
    ElectronicLFCDornheimAnalyticalInterp,
    ElectronicLFCGeldartVosko,
    ElectronicLFCStaticInterpolation,
    ElectronicLFCUtsumiIchimaru,
    FiniteWavelengthScreening,
    FiniteWavelength_BM_V,
    FixedSii,
    FormFactorLowering,
    Gericke2010ScreeningLength,
    Gregori2003IonFeat,
    Gregori2004Screening,
    Gregori2006IonFeat,
    IchimaruChemPotential,
    IonSphereIPD,
    LinearResponseScreening,
    LinearResponseScreeningGericke2010,
    Model,
    Neglect,
    OnePotentialHNCIonFeat,
    PauliBlockingIPD,
    PaulingFormFactors,
    PeakCollection,
    QCSalpeterApproximation,
    RPA_DandreaFit,
    RPA_NoDamping,
    ScatteringModel,
    SchumacherImpulse,
    SchumacherImpulseColdEdges,
    SchumacherImpulseFitRk,
    Sum_Sii,
    StewartPyattIPD,
    ThreePotentialHNCIonFeat,
]

for _model in _all_models:
    jax.tree_util.register_pytree_node(
        _model,
        _model._tree_flatten,
        _model._tree_unflatten,
    )<|MERGE_RESOLUTION|>--- conflicted
+++ resolved
@@ -324,14 +324,9 @@
             jnp.arange(plasma_state.nions),
             jnp.arange(plasma_state.nions),
         )
-<<<<<<< HEAD
-
-        for a, b in zip(ion_spec1.flatten(), ion_spec2.flatten()):
-=======
         for a, b in zip(
             ion_spec1.flatten(), ion_spec2.flatten(), strict=False
         ):
->>>>>>> 521c8fa4
             w_R += add_wrt(a, b)
         return w_R
 
