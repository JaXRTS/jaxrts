"""
This submodule contains high-level wrappers for the different Models
implemented.
"""

import abc
import logging

import jax
import jax.numpy as jnp
from jpu import numpy as jnpu

from .units import ureg, Quantity, to_array
from .setup import Setup, convolve_stucture_factor_with_instrument
from .elements import electron_distribution_ionized_state
from . import (
    bound_free,
    form_factors,
    free_free,
    hnc_potentials,
    hypernetted_chain,
    ion_feature,
    plasma_physics,
    static_structure_factors,
    ipd,
)


from typing import TYPE_CHECKING
if TYPE_CHECKING:
    from .plasmastate import PlasmaState

logger = logging.getLogger(__name__)


# This defines a Model, abstractly.
class Model(metaclass=abc.ABCMeta):
    #: A list of keywords where this model is adequate for
    allowed_keys: list[str] = []

    def __init__(self):
        """ """
        self.model_key = ""

    @abc.abstractmethod
    def evaluate(
        self, plasma_state: "PlasmaState", setup: Setup
    ) -> jnp.ndarray: ...

    def prepare(self, plasma_state: "PlasmaState") -> None:
        """
        Modify the plasma_state in place.

        As different prerequisites exist for different models, make sure to
        test that all relevant information is given in the PlasmaState, amend
        defaults if necessary.
        Please log assumtpions, properly
        """
        pass

    def check(self, plasma_state: "PlasmaState") -> None:
        """
        Test if the model is applicable to the PlasmaState. Might raise logged
        messages and errors.
        """
        pass

    # The following is required to jit a Model
    def _tree_flatten(self):
        children = ()
        aux_data = (self.model_key,)  # static values
        return (children, aux_data)

    @classmethod
    def _tree_unflatten(cls, aux_data, children):
        obj = object.__new__(cls)
        (obj.model_key,) = aux_data

        return obj

    # One can use the flatten functions quite nicely for __eq__ methods.
    def __eq__(self, other):
        """
        Test the quality of two models.
        """
        if isinstance(other, Model):
            return self._tree_flatten() == other._tree_flatten()
        return NotImplemented


class ScatteringModel(Model):
    """
    A subset of :py:class:`Model`'s, used to provide some extra functionalities
    to (mainly elastic) scattering models.
    These models have a pre-defined :py:meth:`~.evaluate` method, which is
    performing a convolution with the instrument function, and now requires a
    user to define :py:meth:`.evaluate_raw` which is giving the scattered
    energy **without the instrument function**.

    .. note::

       As these extra functionalities are only relevant when re-sampling and
       convolution with an instrument function is reasonable, the
       :py:class:`~.Model` s used to decribe ionic scattering are currently not
       instances of :py:class:`~.ScatteringModel` as the convolution with a
       delta function would just result in numerical issues.

    It furthermore allows a user to set the :py:attr:`~.sample_points`
    attribute, which is initialized as ``None``.
    If set, the model is evaluated only on `sample_points` points, rather than
    all :math:`k` that are probed and is then evaluated. Afterwards, the result
    is extrapolated to match the :py:class:`~.setup.Setup`'s :math:`k`.
    """

    def __init__(self, sample_points: int | None = None) -> None:
        super().__init__()

        #: The number of points for re-sampeling the model. If ``None``, no
        #: resampeling is none and every of the :py:class:`~.setup.Setup`'s
        #: :math:`k` s is evaluated when calling :py:meth:`~.evaluate`.
        #: However, as the computation might be expensive, you can reduce the
        #: number of relevant :math:`k` s by setting this attribute. After the
        #: evaluation, the resulting scatting signal is interpolated to the
        #: relevant :math:`k` s and then convolved with the instument function.
        self.sample_points = sample_points

    @abc.abstractmethod
    def evaluate_raw(
        self, plasma_state: "PlasmaState", setup: Setup
    ) -> jnp.ndarray: ...

    def sample_grid(self, setup) -> Quantity:
        """
        Define the sample-grid if :py:attr:`~.sample_points` is not ``None``.
        By default, we just divide the :py:attr:`~.setup.Setup.measured_energy`
        in :py:attr:`~sample_points` equidistant energies. However, one could
        overwrite this function if the expected signal is within a certain
        range to achieve faster computation time.
        """
        min_E = setup.measured_energy[0]
        max_E = setup.measured_energy[-1]
        return jnpu.linspace(min_E, max_E, self.sample_points)

    @jax.jit
    def evaluate(self, plasma_state: "PlasmaState", setup: Setup) -> jnp.ndarray:
        """
        If :py:attr:`~.sample_points` is not ``None``, generate a
        low-resulution :py:class`~.setup.Setup`. Calculate the
        instrument-function free scattering intensity with this or the given
        ``setup``, interpolate it, if needed and then convolve it with the
        instument function.
        """
        if self.sample_points is None:
            raw = self.evaluate_raw(plasma_state, setup)
        else:
            low_res_setup = Setup(
                setup.scattering_angle,
                setup.energy,
                self.sample_grid(setup),
                setup.instrument,
            )
            low_res = self.evaluate_raw(plasma_state, low_res_setup)
            raw = jnpu.interp(
                setup.measured_energy,
                low_res_setup.measured_energy,
                low_res,
                left=0,
                right=0,
            )
        return convolve_stucture_factor_with_instrument(raw, setup)

    # The following is required to jit a Model
    def _tree_flatten(self):
        children = ()
        aux_data = (self.model_key, self.sample_points)  # static values
        return (children, aux_data)

    @classmethod
    def _tree_unflatten(cls, aux_data, children):
        obj = object.__new__(cls)
        obj.model_key, obj.sample_points = aux_data
        return obj


# HERE LIST OF MODELS
# ===================

# Scattering
# ==========
scattering_models = [
    "free-free scattering",
    "bound-free scattering",
    "free-bound scattering",
    "ionic scattering",
]


class Neglect(Model):
    """
    A model that returns an empty with zeros in (units of seconds) for every
    energy probed.
    """

    allowed_keys = [*scattering_models, "ipd"]
    __name__ = "Neglect"

    @jax.jit
    def evaluate(self, plasma_state: "PlasmaState", setup: Setup) -> jnp.ndarray:
        if self.model_key in scattering_models:
            return jnp.zeros_like(setup.measured_energy) * (1 * ureg.second)
        elif self.model_key == "ipd":
            return 0.0 * (1 * ureg.electron_volt)


# ion-feature
# -----------


class ArkhipovIonFeat(Model):
    """
    Model for the ion feature of the scatting, presented in
    :cite:`Arkhipov.1998` and :cite:`Arkhipov.2000`.

    The structure factors are obtained by using an effective potential
    (pseudopotential) model of the particle interaction of semiclassical
    two-component plasmas with a single temperature :math:`T`. We use the
    electron temperature ``state.T_e`` of the PlasmaState modelled. The authors
    take into account both quantum and collective effects.

    Requires a 'form-factors' model (defaults to
    :py:class:`~PaulingFormFactors`).

    See Also
    --------

    jaxrts.static_structure_factors.S_ii_AD
        Calculation of the static ion ion stucture factor given by
        :cite:`Arkhipov.1998`.
    jaxrts.ion_feature.q_Gregori2004
        Calculation of the screening by (quasi) free electrons
    jaxrts.models.PaulingFormFactors
        The default model for the atomic form factors
    """

    allowed_keys = ["ionic scattering"]
    __name__ = "ArkhipovIonFeat"

    def prepare(self, plasma_state: "PlasmaState") -> None:
        plasma_state.update_default_model("form-factors", PaulingFormFactors())

    def check(self, plasma_state: "PlasmaState") -> None:
        if plasma_state.T_e != plasma_state.T_i:
            logger.warning(
                "'ArkhipovIonFeat' can only handle plasmas with T_e == T_i."
                + " The calculation will only consider the electron temperature."  # noqa: E501
                + " Choose another model if ion and electron temperature models should be treated individually."  # noqa: E501
            )
        if len(plasma_state) > 1:
            logger.critical(
                "'ArkhipovIonFeat' is only implemented for a one-component plasma"  # noqa: E501
            )

    @jax.jit
    def evaluate(self, plasma_state: "PlasmaState", setup: Setup) -> jnp.ndarray:
        fi = plasma_state["form-factors"].evaluate(plasma_state, setup)
        population = electron_distribution_ionized_state(plasma_state.Z_core)[
            :, jnp.newaxis
        ]

        f = jnp.sum(fi * population)
        q = ion_feature.q_Gregori2004(
            setup.k[jnp.newaxis],
            plasma_state.atomic_masses,
            plasma_state.n_e,
            plasma_state.T_e,
            plasma_state.T_e,
            plasma_state.Z_free,
        )
        S_ii = static_structure_factors.S_ii_AD(
            setup.k,
            plasma_state.T_e,
            plasma_state.T_e,
            plasma_state.n_e,
            plasma_state.atomic_masses,
            plasma_state.Z_free,
        )
        w_R = jnp.abs(f + q.m_as(ureg.dimensionless)) ** 2 * S_ii
        res = w_R * setup.instrument(
            (setup.measured_energy - setup.energy) / ureg.hbar
        )
        return res


class Gregori2003IonFeat(Model):
    """
    Model for the ion feature of the scatting, presented in
    :cite:`Gregori.2003`.

    This model is identical to :py:class:`~ArkhipovIonFeat`, but uses an
    effective temperature ~:py:func:`jaxtrs.static_structure_factors.T_cf_Greg`
    rather than the electron Temperature throughout the calculation.
    """

    allowed_keys = ["ionic scattering"]
    __name__ = "Gregori2003IonFeat"

    def prepare(self, plasma_state: "PlasmaState") -> None:
        plasma_state.update_default_model("form-factors", PaulingFormFactors())

    def check(self, plasma_state: "PlasmaState") -> None:
        if plasma_state.T_e != plasma_state.T_i:
            logger.warning(
                "'Gregori2003IonFeat' can only handle plasmas with T_e == T_i."
                + " The calculation will only consider the electron temperature."  # noqa: E501
                + " Choose another model if ion and electron temperature models should be treated individually."  # noqa: E501
            )
        if len(plasma_state) > 1:
            logger.critical(
                "'Gregori2003IonFeat' is only implemented for a one-component plasma"  # noqa: E501
            )

    @jax.jit
    def evaluate(self, plasma_state: "PlasmaState", setup: Setup) -> jnp.ndarray:
        fi = plasma_state["form-factors"].evaluate(plasma_state, setup)
        population = electron_distribution_ionized_state(
            plasma_state.Z_core[0]
        )[:, jnp.newaxis]

        T_eff = static_structure_factors.T_cf_Greg(
            plasma_state.T_e, plasma_state.n_e
        )
        f = jnp.sum(fi * population)
        q = ion_feature.q_Gregori2004(
            setup.k[jnp.newaxis],
            plasma_state.atomic_masses,
            plasma_state.n_e,
            T_eff,
            T_eff,
            plasma_state.Z_free,
        )
        S_ii = ion_feature.S_ii_AD(
            setup.k,
            T_eff,
            T_eff,
            plasma_state.n_e,
            plasma_state.atomic_masses,
            plasma_state.Z_free,
        )
        w_R = jnp.abs(f + q.m_as(ureg.dimensionless)) ** 2 * S_ii
        res = w_R * setup.instrument(
            (setup.measured_energy - setup.energy) / ureg.hbar
        )
        return res


class Gregori2006IonFeat(Model):
    """
    Model for the ion feature of the scatting, presented in
    :cite:`Gregori.2006`.

    This model extends :py:class:`~ArkhipovIonFeat`, to allow for different
    ion-and electron temperatures.

    .. note::

       :cite:`Gregori.2006` uses effective temperatures for the ion and
       electron temperatures to obtain sane limits to :math:`T\\rightarrow 0`.
       This is done by calling
       :py:func:`jaxtrs.static_structure_factors.T_cf_Greg` for the electron
       temperature and :py:func:`jaxrts.static_structure_factors.T_i_eff_Greg`,
       for the ionic temperatures. The latter requires a 'Debye temperature'
       model.

    Requires a 'Debye temperature' model (defaults to :py:class:`~BohmStaver`).
    """

    allowed_keys = ["ionic scattering"]
    __name__ = "Gregori2006IonFeat"

    def prepare(self, plasma_state: "PlasmaState") -> None:
        plasma_state.update_default_model("form-factors", PaulingFormFactors())
        plasma_state.update_default_model("Debye temperature", BohmStaver())

    def check(self, plasma_state: "PlasmaState") -> None:
        if len(plasma_state) > 1:
            logger.critical(
                "'Gregori2006IonFeat' is only implemented for a one-component plasma"  # noqa: E501
            )

    @jax.jit
    def evaluate(self, plasma_state: "PlasmaState", setup: Setup) -> jnp.ndarray:
        fi = plasma_state["form-factors"].evaluate(plasma_state, setup)
        population = electron_distribution_ionized_state(plasma_state.Z_core)[
            :, jnp.newaxis
        ]

        T_D = plasma_state["Debye temperature"].evaluate(plasma_state, setup)

        T_e_eff = static_structure_factors.T_cf_Greg(
            plasma_state.T_e, plasma_state.n_e
        )
        T_i_eff = static_structure_factors.T_i_eff_Greg(plasma_state.T_i, T_D)
        f = jnp.sum(fi * population)
        q = ion_feature.q_Gregori2004(
            setup.k[jnp.newaxis],
            plasma_state.atomic_masses,
            plasma_state.n_e,
            T_e_eff,
            T_i_eff,
            plasma_state.Z_free,
        )
        S_ii = ion_feature.S_ii_AD(
            setup.k,
            T_e_eff,
            T_i_eff,
            plasma_state.n_e,
            plasma_state.atomic_masses,
            plasma_state.Z_free,
        )
        w_R = jnp.abs(f + q.m_as(ureg.dimensionless)) ** 2 * S_ii
        res = w_R * setup.instrument(
            (setup.measured_energy - setup.energy) / ureg.hbar
        )
        return res


class LinearResponseHNCIonFeat(Model):
    """
    Model for the ion feature using a calculating all :math:`S_{ab}` in the
    Hypernetted Chain approximation.

    The screening density :math:`q` is calculated using a result from linear
    response, by

    .. math::

       q(k) = \\xi_{ee} V_{ei}(k)


    See :cite:`Wunsch.2011`, Eqn(5.22) and :cite:`Gericke.2010` Eqn(3).


    Requires 2 Potentials:

        - an 'ion-ion' (defaults to
          :py:class:`~DebyeHuckelPotential`).
        - an 'electron-ion'
          (defaults to :py:class:`~KlimontovichKraeftPotential`).

    Further requires a 'form-factors' model (defaults to
    :py:class:`~PaulingFormFactors`).

    See Also
    --------
    jaxtrs.ion_feature.free_electron_susceptilibily
        Function used to calculate :math:`\\xi{ee}`
    """

    allowed_keys = ["ionic scattering"]
    __name__ = "LinearResponseHNCIonFeat"

    def __init__(
        self,
        rmin: Quantity = 0.001 * ureg.a_0,
        rmax: Quantity = 100 * ureg.a_0,
        pot: int = 14,
    ) -> None:
        #: The minmal radius for evaluating the potentials.
        self.r_min: Quantity = rmin
        #: The maximal radius for evaluating the potentials.
        self.r_max: Quantity = rmax
        #: The exponent (``2 ** pot``), setting the number of points in ``r``
        #: or ``k`` to evaluate.
        self.pot: int = pot
        super().__init__()

    def prepare(self, plasma_state: "PlasmaState") -> None:
        plasma_state.update_default_model("form-factors", PaulingFormFactors())
        plasma_state.update_default_model(
            "ion-ion Potential", hnc_potentials.DebyeHuckelPotential()
        )
        plasma_state.update_default_model(
            "electron-ion Potential",
            hnc_potentials.KlimontovichKraeftPotential(),
        )
        plasma_state["ion-ion Potential"].include_electrons = False
        plasma_state["electron-ion Potential"].include_electrons = True

    @property
    def r(self):
        return jnpu.linspace(self.r_min, self.r_max, 2**self.pot)

    @property
    def k(self):
        r = self.r
        dr = r[1] - r[0]
        dk = jnp.pi / (len(r) * dr)
        return jnp.pi / r[-1] + jnp.arange(len(r)) * dk

    @jax.jit
    def evaluate(self, plasma_state: "PlasmaState", setup: Setup) -> jnp.ndarray:
        # Prepare the Potentials
        # ----------------------

        # Populate the potential with a full ion potential, for starters
        V_s_r = plasma_state["ion-ion Potential"].short_r(plasma_state, self.r)
        V_l_k = plasma_state["ion-ion Potential"].long_k(plasma_state, self.k)

        # Calculate g_ab in the HNC Approach
        # ----------------------------------
        T = plasma_state["ion-ion Potential"].T(plasma_state)
        n = plasma_state.n_i
        g, niter = hypernetted_chain.pair_distribution_function_HNC(
            V_s_r, V_l_k, self.r, T, n
        )
        logger.debug(
            f"{niter} Iterations of the HNC algorithm were required to reach the solution"  # noqa: 501
        )
        # Calculate S_ab by Fourier-transforming g_ab
        # ---------------------------------------------
        S_ab_HNC = hypernetted_chain.S_ii_HNC(self.k, g, n, self.r)

        # Interpolate this to the k given by the setup

        S_ab = hypernetted_chain.hnc_interp(setup.k, self.k, S_ab_HNC)

        # To Calculate the screening, use the S_ii and S_ei contributions
        # ---------------------------------------------------------------
        # Use the Debye screening length for the screening cloud.
        kappa = 1 / plasma_state.screening_length
        xi = ion_feature.free_electron_susceptilibily_RPA(setup.k, kappa)
        Vei = plasma_state["electron-ion Potential"].full_k(
            plasma_state, to_array(setup.k)[jnp.newaxis]
        )
        q = xi * Vei[-1, :-1]

        # The W_R is calculated as a sum over all combinations of a_b
        ion_spec1, ion_spec2 = jnp.meshgrid(
            jnp.arange(plasma_state.nions),
            jnp.arange(plasma_state.nions),
        )

        # Get the formfactor from the plasma state
        fi = plasma_state["form-factors"].evaluate(plasma_state, setup)
        population = electron_distribution_ionized_state(plasma_state.Z_core)
        f = jnp.sum(fi * population, axis=0)
        # Calculate the number-fraction per element
        x = plasma_state.n_i / jnpu.sum(plasma_state.n_i)

        # Add the contributions from all pairs
        w_R = 0

        def add_wrt(a, b):
            return (
                jnpu.sqrt(x[a] * x[b])
                * (f[a] + q[a])
                * (f[b] + q[b])
                * S_ab[a, b]
            ).m_as(ureg.dimensionless)

        def dont_add_wrt(a, b):
            return jnp.array([0.0])

        for a, b in zip(ion_spec1.flatten(), ion_spec2.flatten()):
            w_R += jax.lax.cond(a <= b, add_wrt, dont_add_wrt, a, b)
        # Scale the instrument function directly with w_R
        res = w_R * setup.instrument(
            (setup.measured_energy - setup.energy) / ureg.hbar
        )
        return res

    # The following is required to jit a Model
    def _tree_flatten(self):
        children = (self.r_min, self.r_max)
        aux_data = (
            self.model_key,
            self.pot,
        )  # static values
        return (children, aux_data)

    @classmethod
    def _tree_unflatten(cls, aux_data, children):
        obj = object.__new__(cls)
        obj.model_key, obj.pot = aux_data
        obj.r_min, obj.r_max = children

        return obj


class ThreePotentialHNCIonFeat(Model):
    """
    Model for the ion feature using a calculating all :math:`S_{ab}` in the
    Hypernetted Chain approximation. This is achieved by treating the electrons
    as an additional ion species, that is amended to the list of ions. See,
    e.g. :cite:`Schwarz.2007`.

    .. note::

        Compared to :py:class:`HNCIonFeat`, the internal Variables, `V_s` and
        `V_l` are now :math:`(n+1 \\times n+1 \\times m)` matrices, where
        :math:`n` is the number of ion species and :math:`m = 2^\\text{pot}`
        which pot being :py:attr:`~.pot`, the exponent for the number of
        scattering vectors to be evaluated in the HNC approach.

    Requires 3 Potentials:

        - an 'ion-ion Potential' The black entries in the picture below
          (defaults to :py:class:`~DebyeHuckelPotential`).
        - an 'electron-ion Potential' The orange entries in the picture below
          (defaults to :py:class:`~KlimontovichKraeftPotential`).
        - an 'electron-electron Potential' The red entries in the picutre below
          (defaults to :py:class:`~KelbgPotental`).

    .. image:: ../../_images/ThreePotentialHNC.svg
       :width: 600

    """

    allowed_keys = ["ionic scattering"]
    __name__ = "ThreePotentialHNC"

    def __init__(
        self,
        rmin: Quantity = 0.001 * ureg.a_0,
        rmax: Quantity = 100 * ureg.a_0,
        pot: int = 14,
    ) -> None:
        #: The minmal radius for evaluating the potentials.
        self.r_min: Quantity = rmin
        #: The maximal radius for evaluating the potentials.
        self.r_max: Quantity = rmax
        #: The exponent (``2 ** pot``), setting the number of points in ``r``
        #: or ``k`` to evaluate.
        self.pot: int = pot
        super().__init__()

    def prepare(self, plasma_state: "PlasmaState") -> None:
        plasma_state.update_default_model("form-factors", PaulingFormFactors())
        plasma_state.update_default_model(
            "ion-ion Potential", hnc_potentials.DebyeHuckelPotential()
        )
        plasma_state.update_default_model(
            "electron-ion Potential",
            hnc_potentials.KlimontovichKraeftPotential(),
        )
        plasma_state.update_default_model(
            "electron-electron Potential",
            hnc_potentials.KelbgPotential(),
        )
        for key in [
            "ion-ion Potential",
            "electron-ion Potential",
            "electron-electron Potential",
        ]:
            plasma_state[key].include_electrons = True

    @property
    def r(self):
        return jnpu.linspace(self.r_min, self.r_max, 2**self.pot)

    @property
    def k(self):
        r = self.r
        dr = r[1] - r[0]
        dk = jnp.pi / (len(r) * dr)
        return jnp.pi / r[-1] + jnp.arange(len(r)) * dk

    @jax.jit
    def evaluate(self, plasma_state: "PlasmaState", setup: Setup) -> jnp.ndarray:
        # Prepare the Potentials
        # ----------------------

        # Populate the potential with a full ion potential, for starters
        V_s_r = (
            plasma_state["ion-ion Potential"]
            .short_r(plasma_state, self.r)
            .m_as(ureg.electron_volt)
        )
        # Replace the last line and column with the electron-ion potential
        V_s_r = V_s_r.at[-1, :, :].set(
            plasma_state["electron-ion Potential"]
            .short_r(plasma_state, self.r)
            .m_as(ureg.electron_volt)[-1, :, :]
        )
        V_s_r = V_s_r.at[:, -1, :].set(
            plasma_state["electron-ion Potential"]
            .short_r(plasma_state, self.r)
            .m_as(ureg.electron_volt)[:, -1, :]
        )
        # Add the electron-electron Potential
        V_s_r = V_s_r.at[-1, -1, :].set(
            plasma_state["electron-electron Potential"]
            .short_r(plasma_state, self.r)
            .m_as(ureg.electron_volt)[-1, -1, :]
        )
        V_s_r *= ureg.electron_volt

        # Repeat this for the long-range part of the potential in k space.
        unit = ureg.electron_volt * ureg.angstrom**3
        V_l_k = (
            plasma_state["ion-ion Potential"]
            .long_k(plasma_state, self.k)
            .m_as(unit)
        )
        V_l_k = V_l_k.at[-1, :, :].set(
            plasma_state["electron-ion Potential"]
            .long_k(plasma_state, self.k)
            .m_as(unit)[-1, :, :]
        )
        V_l_k = V_l_k.at[:, -1, :].set(
            plasma_state["electron-ion Potential"]
            .long_k(plasma_state, self.k)
            .m_as(unit)[:, -1, :]
        )
        V_l_k = V_l_k.at[-1, -1, :].set(
            plasma_state["electron-electron Potential"]
            .long_k(plasma_state, self.k)
            .m_as(unit)[-1, -1, :]
        )
        V_l_k *= unit

        # Calculate g_ab in the HNC Approach
        # ----------------------------------
        T = plasma_state["ion-ion Potential"].T(plasma_state)
        n = to_array([*plasma_state.n_i, plasma_state.n_e])
        g, niter = hypernetted_chain.pair_distribution_function_HNC(
            V_s_r, V_l_k, self.r, T, n
        )
        logger.debug(
            f"{niter} Iterations of the HNC algorithm were required to reach the solution"  # noqa: 501
        )
        # Calculate S_ab by Fourier-transforming g_ab
        # ---------------------------------------------
        S_ab_HNC = hypernetted_chain.S_ii_HNC(self.k, g, n, self.r)

        # Interpolate this to the k given by the setup

        S_ab = hypernetted_chain.hnc_interp(setup.k, self.k, S_ab_HNC)

        # To Calculate the screening, use the S_ii and S_ei contributions
        # ---------------------------------------------------------------
        S_ii = jnpu.diagonal(S_ab, axis1=0, axis2=1)[:-1]
        S_ei = S_ab[:-1, -1]
        q = ion_feature.q_Glenzer2009(S_ei, S_ii, plasma_state.Z_free)

        # The W_R is calculated as a sum over all combinations of a_b
        ion_spec1, ion_spec2 = jnp.meshgrid(
            jnp.arange(plasma_state.nions),
            jnp.arange(plasma_state.nions),
        )
        # Get the formfactor from the plasma state
        fi = plasma_state["form-factors"].evaluate(plasma_state, setup)
        population = electron_distribution_ionized_state(plasma_state.Z_core)
        # Sum up all fi to the full f
        f = jnp.sum(fi * population, axis=0)
        # Calculate the number-fraction per element
        x = plasma_state.n_i / jnpu.sum(plasma_state.n_i)

        # Add the contributions from all pairs
        w_R = 0

        def add_wrt(a, b):
            return (
                jnpu.sqrt(x[a] * x[b])
                * (f[a] + q[a])
                * (f[b] + q[b])
                * S_ab[a, b]
            ).m_as(ureg.dimensionless)

        def dont_add_wrt(a, b):
            return jnp.array([0.0])

        for a, b in zip(ion_spec1.flatten(), ion_spec2.flatten()):
            w_R += jax.lax.cond(a <= b, add_wrt, dont_add_wrt, a, b)
        # Scale the instrument function directly with w_R
        res = w_R * setup.instrument(
            (setup.measured_energy - setup.energy) / ureg.hbar
        )
        return res

    # The following is required to jit a Model
    def _tree_flatten(self):
        children = (self.r_min, self.r_max)
        aux_data = (
            self.model_key,
            self.pot,
        )  # static values
        return (children, aux_data)

    @classmethod
    def _tree_unflatten(cls, aux_data, children):
        obj = object.__new__(cls)
        obj.model_key, obj.pot = aux_data
        obj.r_min, obj.r_max = children

        return obj


# Free-free models
# ----------------


class QCSalpeterApproximation(ScatteringModel):
    """
    Quantum Corrected Salpeter Approximation for free-free scattering.
    Presented in :cite:`Gregori.2003`, which provide a quantum correction to
    the results by Salpeter (:cite:`Salpeter.1960`), increasing the range of
    applicability.

    However, this model might be rather considered to be educational, as it is
    only valid for small(er) densities and probing energies. Instead, one might
    use :py:class:~RPA_NoDamping`, which should give more accurate results
    (according to, e.g., "cite:`Gregori.2003`) at a comparable computation
    time.

    See Also
    --------
    jaxtrs.free_free.S0_ee_Salpeter(
        Function used to calculate the dynamic free electron-electron structure
        factor.
    """

    allowed_keys = ["free-free scattering"]
    __name__ = "QCSalpeterApproximation"

    def check(self, plasma_state: "PlasmaState") -> None:
        if len(plasma_state) > 1:
            logger.critical(
                "'QCSalpeterApproximation' is only implemented for a one-component plasma"  # noqa: E501
            )

    @jax.jit
    def evaluate_raw(
        self, plasma_state: "PlasmaState", setup: Setup
    ) -> jnp.ndarray:
        See_0 = free_free.S0_ee_Salpeter(
            setup.k,
            plasma_state.T_e,
            plasma_state.n_e,
            setup.measured_energy - setup.energy,
        )

        return See_0 * plasma_state.Z_free


class RPA_NoDamping(ScatteringModel):
    """
    Model for elastic free-free scattering based on the Random Phase
    Approximation

    Calculates the dielectic function in RPA and obtain a Structure factor via
    the fluctuation dissipation theorem. Based on lecture notes from M. Bonitz.

    Requires a 'chemical potential' model (defaults to
    :py:class:`~GregoriChemPotential`).

    See Also
    --------
    jaxtrs.free_free.S0_ee_RPA_no_damping
        Function used to calculate the dynamic free-free electron structure
        factor.
    """

    allowed_keys = ["free-free scattering"]
    __name__ = "RPA_NoDamping"

    def prepare(self, plasma_state: "PlasmaState") -> None:
        plasma_state.update_default_model(
            "chemical potential", GregoriChemPotential()
        )

    def check(self, plasma_state: "PlasmaState") -> None:
        if len(plasma_state) > 1:
            logger.critical(
                "'RPA_NoDamping' is only implemented for a one-component plasma"  # noqa: E501
            )

    @jax.jit
    def evaluate_raw(
        self, plasma_state: "PlasmaState", setup: Setup
    ) -> jnp.ndarray:
        mu = plasma_state["chemical potential"].evaluate(plasma_state, setup)
        See_0 = free_free.S0_ee_RPA_no_damping(
            setup.k,
            plasma_state.T_e,
            plasma_state.n_e,
            setup.measured_energy - setup.energy,
            mu,
        )

        return See_0 * plasma_state.Z_free


class BornMermin(ScatteringModel):
    """
    Model of the free-free scattering, based on the Born Mermin Approximation
    (:cite:`Mermin.1970`).

    Requires a 'chemical potential' model (defaults to
    :py:class:`~GregoriChemPotential`).

    See Also
    --------

    jaxrts.free_free.S0_ee_BMA(
        Function used to calculate the dynamic structure factor
    """

    __name__ = "BornMermin"
    allowed_keys = ["free-free scattering"]

    def prepare(self, plasma_state: "PlasmaState") -> None:
        plasma_state.update_default_model(
            "chemical potential", GregoriChemPotential()
        )

    def check(self, plasma_state: "PlasmaState") -> None:
        if len(plasma_state) > 1:
            logger.critical(
                "'BornMermin' is only implemented for a one-component plasma"  # noqa: E501
            )

    @jax.jit
    def evaluate_raw(
        self, plasma_state: "PlasmaState", setup: Setup
    ) -> jnp.ndarray:
        mu = plasma_state["chemical potential"].evaluate(plasma_state, setup)
        See_0 = free_free.S0_ee_BMA(
            setup.k,
            plasma_state.T_e,
            mu,
            plasma_state.atomic_masses,
            plasma_state.n_e,
            plasma_state.Z_free,
            setup.measured_energy - setup.energy,
        )
        return See_0 * plasma_state.Z_free


class BornMermin_ChapmanInterp(ScatteringModel):
    """
    Model of the free-free scattering, based on the Born Mermin Approximation
    (:cite:`Mermin.1970`).
    Uses the Chapman Interpolation which allows for a faster computation of the
    free-free scattering compared to :py:class:`~.BornMermin`, by sampleing at
    the probing frequency at :py:attr:`~.no_of_freq` points and interpolating
    between them, after.

    The number of frequencies defaults to 20. To change it, just change the
    attribute of this model after initializing it. i.e.

    >>> state["free-free scattering"] = jaxrts.models.BornMermin_ChapmanInterp
    >>> state["free-free scattering"].no_of_freq = 10

    Requires a 'chemical potential' model (defaults to
    :py:class:`~GregoriChemPotential`).

    See Also
    --------

    jaxrts.free_free.S0_ee_BMA_chapman_interp
        Function used to calculate the dynamic structure factor
    """

    allowed_keys = ["free-free scattering"]
    __name__ = "BornMermin_ChapmanInterp"

    def __init__(self, no_of_freq: int = 20) -> None:
        super().__init__()
        self.no_of_freq: int = no_of_freq

    def prepare(self, plasma_state: "PlasmaState") -> None:
        plasma_state.update_default_model(
            "chemical potential", GregoriChemPotential()
        )

    def check(self, plasma_state: "PlasmaState") -> None:
        if len(plasma_state) > 1:
            logger.critical(
                "'BornMermin_ChapmanInterp' is only implemented for a one-component plasma"  # noqa: E501
            )

    @jax.jit
    def evaluate_raw(
        self, plasma_state: "PlasmaState", setup: Setup
    ) -> jnp.ndarray:
        mu = plasma_state["chemical potential"].evaluate(plasma_state, setup)
        See_0 = free_free.S0_ee_BMA_chapman_interp(
            setup.k,
            plasma_state.T_e,
            mu,
            plasma_state.atomic_masses,
            plasma_state.n_e,
            plasma_state.Z_free,
            setup.measured_energy - setup.energy,
            self.no_of_freq,
        )
        return See_0 * plasma_state.Z_free

    def _tree_flatten(self):
        children = ()
        aux_data = (
            self.model_key,
            self.sample_points,
            self.no_of_freq,
        )  # static values
        return (children, aux_data)

    @classmethod
    def _tree_unflatten(cls, aux_data, children):
        obj = object.__new__(cls)
        obj.model_key, obj.sample_points, obj.no_of_freq = aux_data

        return obj


# bound-free Models
# -----------------


class SchumacherImpulse(ScatteringModel):
    """
    Bound-free scattering based on the Schumacher Impulse Approximation
    :cite:`Schumacher.1975`. The implementation considers the first order
    asymmetric correction to the impulse approximation, as given in the
    aforementioned paper.

    Requires a 'form-factors' model (defaults to
    :py:class:`~PaulingFormFactors`).

    Requires an 'ipd' model (defaults to
    :py:class:`~Neglect`).
    """

    allowed_keys = ["bound-free scattering"]
    __name__ = "SchumacherImpulse"

<<<<<<< HEAD
    def prepare(self, plasma_state: "PlasmaState") -> None:
=======
    def __init__(self, r_k: float | None = None) -> None:
        """
        r_k is the correction given in :cite:`Gregori.2004`. If None, or if a
        negative value is given, we use the folula given by
        :cite:`Gregori.2004`. Otherwise, it is just the value provided by the
        user.
        """
        super().__init__()

        #: The value for r_k (see :cite:`Gregori.2004`). A negative value means
        #: to use the calculation given in the aforementioned paper.
        self.r_k = r_k
        if self.r_k is None:
            self.r_k = -1.0
        # This is required to catch a potential int input by a user
        if isinstance(self.r_k, int):
            self.r_k = float(self.r_k)

    def prepare(self, plasma_state: PlasmaState) -> None:
>>>>>>> 23e82530
        plasma_state.update_default_model("form-factors", PaulingFormFactors())
        plasma_state.update_default_model("ipd", Neglect())

    def check(self, plasma_state: "PlasmaState") -> None:
        if len(plasma_state) > 1:
            logger.critical(
                "'SchumacherImpulse' is only implemented for a one-component plasma"  # noqa: E501
            )

    @jax.jit
    def evaluate_raw(
        self, plasma_state: "PlasmaState", setup: Setup
    ) -> jnp.ndarray:
        k = setup.k
        omega_0 = setup.energy / ureg.hbar
        omega = omega_0 - setup.measured_energy / ureg.hbar
        Z_c = plasma_state.Z_core[0]
        E_b = plasma_state.ions[0].binding_energies + plasma_state.models[
            "ipd"
        ].evaluate(plasma_state, None)
        E_b = jnpu.where(
            E_b < 0 * ureg.electron_volt, 0 * ureg.electron_volt, E_b
        )

        Zeff = form_factors.pauling_effective_charge(plasma_state.ions[0].Z)
        population = electron_distribution_ionized_state(Z_c)
        # Gregori.2004, Eqn 20
        fi = plasma_state["form-factors"].evaluate(plasma_state, setup)

        def rk_on(r_k):
            # Because we did restict ourselfs to the first ion, we have to add
            # a dimension to population, here.
            new_r_k = 1 - jnp.sum(population[:, jnp.newaxis]* (fi)**2) / Z_c
            return new_r_k

        def rk_off(r_k):
            """
            Use the rk provided by the user
            """
            return r_k

        r_k = jax.lax.cond(self.r_k < 0, rk_on, rk_off, self.r_k)
        B = 1 + 1 / omega_0 * (ureg.hbar * k**2) / (2 * ureg.electron_mass)
        # B should be close to unity
        # B = 1 * ureg.dimensionless
        factor =  r_k / (Z_c * B**3).m_as(ureg.dimensionless)
        sbe = factor * bound_free.J_impulse_approx(
            omega, k, population, Zeff, E_b
        )
        return sbe * Z_c

    def _tree_flatten(self):
        children = ()
        aux_data = (
            self.model_key,
            self.sample_points,
            self.r_k,
        )  # static values
        return (children, aux_data)

    @classmethod
    def _tree_unflatten(cls, aux_data, children):
        obj = object.__new__(cls)
        obj.model_key, obj.sample_points, obj.r_k = aux_data

        return obj


# free-bound Models
# -----------------


class DetailedBalance(ScatteringModel):
    """
    Calculate the free-bound scattering by mirroring the free-bound scattering
    around the probing energy and applying a detailed balance factor to the
    intensity.
    See :cite:`Bohme.2023`, introducing the idea.

    .. note::

       We would recommend to have an `evaluate_raw` for the bound-free model,
       which should return the bound-free scattering intensity **not
       convolved** with an instrument function.
       While this Model works in any way, a model as described above should be
       numerically more stable.

    """

    __name__ = "DetailedBalance"
    allowed_keys = ["free-bound scattering"]

    @jax.jit
    def evaluate_raw(
        self, plasma_state: "PlasmaState", setup: Setup
    ) -> jnp.ndarray:
        energy_shift = setup.measured_energy - setup.energy
        mirrored_setup = Setup(
            setup.scattering_angle,
            setup.energy,
            setup.energy - energy_shift,
            setup.instrument,
        )
        db_factor = jnpu.exp(-energy_shift / (plasma_state.T_e * ureg.k_B))
        free_bound = plasma_state["bound-free scattering"].evaluate_raw(
            plasma_state, mirrored_setup
        )
        return free_bound * db_factor


# Form Factor Models
# ==================


class PaulingFormFactors(Model):
    """
    Analytical functions for each electrons in quantum states defined by the
    quantum numbers `n` and `l`, assuming a hydrogen-like atom. Published in
    :cite:`Pauling.1932`.

    Uses :py:func:`jaxrts.form_factors.pauling_effective_charge` to calculate
    the effective charge of the atom's core and then calculates form factors
    with :py:func:`jaxrts.form_factors.pauling_all_ff`.
    """

    allowed_keys = ["form-factors"]
    __name__ = "PaulingFormFactors"

    @jax.jit
    def evaluate(self, plasma_state: "PlasmaState", setup: Setup) -> jnp.ndarray:
        Zstar = form_factors.pauling_effective_charge(plasma_state.Z_A)
        ff = form_factors.pauling_all_ff(setup.k, Zstar)
        # population = plasma_state.ions[0].electron_distribution
        # return jnp.where(population > 0, ff, 0)
        return ff


# Chemical Potential Models
# =========================


class GregoriChemPotential(Model):
    """
    A fitting formula for the chemical potential of a plasma between the
    classical and the quantum regime, given by :cite:`Gregori.2003`.
    Uses :py:func:`jaxrts.plasma_physics.chem_pot_interpolation`.
    """

    __name__ = "GregoriChemPotential"
    allowed_keys = ["chemical potential"]

    @jax.jit
    def evaluate(self, plasma_state: "PlasmaState", setup: Setup) -> jnp.ndarray:
        return plasma_physics.chem_pot_interpolation(
            plasma_state.T_e, plasma_state.n_e
        )


# Debye Temperature Models
# ========================


class BohmStaver(Model):
    """
    The Bohm-Staver relation for the Debye temperature, valid for 'simple
    metals', as it is presented in Eqn (3) of :cite:`Gregori.2006`.

    See Also
    --------
    jaxrts.static_structure_factors.T_Debye_Bohm_Staver
        The function used for calculating the Debye temperature.
    """

    allowed_keys = ["Debye temperature"]
    __name__ = "BohmStaver"

    @jax.jit
    def evaluate(self, plasma_state: "PlasmaState", setup: Setup) -> jnp.ndarray:
        return static_structure_factors.T_Debye_Bohm_Staver(
            plasma_state.T_e,
            plasma_state.n_e,
            plasma_state.atomic_masses,
            plasma_state.Z_free,
        )


# Ionization Potential Depression Models
# ======================================


class ConstantIPD(Model):
    """
    A model that returns an empty with zeros in (units of seconds) for every
    energy probed.
    """

    allowed_keys = ["ipd"]
    __name__ = "ConstantIPD"

    def __init__(self, value):
        self.value = value
        super().__init__()

    @jax.jit
    def evaluate(self, plasma_state: "PlasmaState", setup: Setup) -> jnp.ndarray:
        return self.value

    # The following is required to jit a Model
    def _tree_flatten(self):
        children = (self.value,)
        aux_data = (self.model_key,)  # static values
        return (children, aux_data)

    @classmethod
    def _tree_unflatten(cls, aux_data, children):
        obj = object.__new__(cls)
        (obj.model_key,) = aux_data
        (obj.value,) = children

        return obj


class DebyeHueckelIPD(Model):

    allowed_keys = ["ipd"]
    __name__ = "DebyeHueckel"

    @jax.jit
    def evaluate(self, plasma_state: "PlasmaState", setup: Setup) -> Quantity:
        return ipd.ipd_debye_hueckel(
            plasma_state.Z_free,
            plasma_state.n_e,
            plasma_state.n_i,
            plasma_state.T_e,
            plasma_state.T_i,
        )


class StewartPyattIPD(Model):

    allowed_keys = ["ipd"]
    __name__ = "StewartPyatt"

    @jax.jit
    def evaluate(self, plasma_state: "PlasmaState", setup: Setup) -> Quantity:
        return ipd.ipd_stewart_pyatt(
            plasma_state.Z_free,
            plasma_state.n_e,
            plasma_state.n_i,
            plasma_state.T_e,
            plasma_state.T_i,
        )


class IonSphereIPD(Model):

    allowed_keys = ["ipd"]
    __name__ = "IonSphere"

    @jax.jit
    def evaluate(self, plasma_state: "PlasmaState", setup: Setup) -> Quantity:
        return ipd.ipd_ion_sphere(
            plasma_state.Z_free, plasma_state.n_e, plasma_state.n_i
        )


class EckerKroellIPD(Model):

    allowed_keys = ["ipd"]
    __name__ = "EckerKroell"

    @jax.jit
    def evaluate(self, plasma_state: "PlasmaState", setup: Setup) -> Quantity:
        return ipd.ipd_ecker_kroell(
            plasma_state.Z_free,
            plasma_state.n_e,
            plasma_state.n_i,
            plasma_state.T_e,
            plasma_state.T_i,
        )


class PauliBlockingIPD(Model):

    allowed_keys = ["ipd"]
    __name__ = "PauliBlocking"

    @jax.jit
    def evaluate(self, plasma_state: "PlasmaState", setup: Setup) -> Quantity:
        return ipd.ipd_pauli_blocking(
            plasma_state.Z_free,
            plasma_state.n_e,
            plasma_state.n_i,
            plasma_state.T_e,
            plasma_state.T_i,
        )


# Screening Length Models
# =======================


class DebyeHueckelScreeningLength(Model):
    """
    This is just the normal Debye Hückel screening length. Use the electron
    temperature for the known formula

    See also
    --------
    jaxrts.plasma_physics.Debye_Huckel_screening_length
        The function used to calculate the screening length
    """

    allowed_keys = ["screening length"]
    __name__ = " DebyeHueckelScreeningLength"

    @jax.jit
    def evaluate(self, plasma_state: "PlasmaState", setup: Setup) -> Quantity:
        return plasma_physics.Debye_Huckel_screening_length(
            plasma_state.n_e, plasma_state.T_e
        )


class Gericke2010ScreeningLength(Model):
    """
    Return the Debye-Hückel Debye screening length. Uses a 4th-power
    interpolation between electron and fermi temperature, as proposed by
    :cite:`Gericke.2010`

    See Also
    --------
    jaxrts.plasma_physics.temperature_interpolation:
        The function used for the temperature interpolation
    jaxrts.plasma_physics.Debye_Huckel_screening_length
        The function used to calculate the screening length
    """

    allowed_keys = ["screening length"]
    __name__ = "Gericke2010ScreeningLength"

    @jax.jit
    def evaluate(self, plasma_state: "PlasmaState", setup: Setup) -> Quantity:
        T = plasma_physics.temperature_interpolation(plasma_state.n_e, plasma_state.T_e, 4)
        lam_DH = plasma_physics.Debye_Huckel_screening_length(plasma_state.n_e, T)
        return lam_DH.to(ureg.angstrom)


class ArbitraryDegeneracyScreeningLength(Model):
    """
    A screening length valid for arbitraty degeneracy.

    See Also
    --------
    ipd.inverse_screening_length_e
        The function used to calculate the inverse of the screening length
    """

    allowed_keys = ["screening length"]
    __name__ = "ArbitraryDegeneracyScreeningLength"

    @jax.jit
    def evaluate(self, plasma_state: "PlasmaState", setup: Setup) -> Quantity:
        inverse_lam = ipd.inverse_screening_length_e(
            jnpu.mean(plasma_state.Z_free * plasma_state.n_i)
            / jnpu.mean(plasma_state.n_i)
            * (1 * ureg.elementary_charge),
            plasma_state.n_e,
            plasma_state.T_e,
        )
        # inverse_lam will always have exactly one entry. But since we just
        # want the number and not an array, we take the first element.
        return (1 / inverse_lam[0]).to(ureg.angstrom)


class ConstantScreeningLength(Model):
    """
    A model that returns a constant screening length, given by a user.
    """

    allowed_keys = ["screening length"]
    __name__ = "ConstantScreeningLength"

    def __init__(self, value):
        self.value = value
        super().__init__()

    @jax.jit
    def evaluate(self, plasma_state: "PlasmaState", setup: Setup) -> jnp.ndarray:
        return self.value

    # The following is required to jit a Model
    def _tree_flatten(self):
        children = (self.value,)
        aux_data = (self.model_key,)  # static values
        return (children, aux_data)

    @classmethod
    def _tree_unflatten(cls, aux_data, children):
        obj = object.__new__(cls)
        (obj.model_key,) = aux_data
        (obj.value,) = children

        return obj


_all_models = [
    ArbitraryDegeneracyScreeningLength,
    ArkhipovIonFeat,
    BohmStaver,
    BornMermin,
    BornMermin_ChapmanInterp,
    ConstantIPD,
    ConstantScreeningLength,
    DebyeHueckelIPD,
    DebyeHueckelScreeningLength,
    DetailedBalance,
    EckerKroellIPD,
    Gericke2010ScreeningLength,
    Gregori2003IonFeat,
    Gregori2006IonFeat,
    GregoriChemPotential,
    IonSphereIPD,
    LinearResponseHNCIonFeat,
    Model,
    Neglect,
    PauliBlockingIPD,
    PaulingFormFactors,
    QCSalpeterApproximation,
    RPA_NoDamping,
    ScatteringModel,
    SchumacherImpulse,
    StewartPyattIPD,
    ThreePotentialHNCIonFeat,
]

for model in _all_models:
    jax.tree_util.register_pytree_node(
        model,
        model._tree_flatten,
        model._tree_unflatten,
    )<|MERGE_RESOLUTION|>--- conflicted
+++ resolved
@@ -1035,9 +1035,6 @@
     allowed_keys = ["bound-free scattering"]
     __name__ = "SchumacherImpulse"
 
-<<<<<<< HEAD
-    def prepare(self, plasma_state: "PlasmaState") -> None:
-=======
     def __init__(self, r_k: float | None = None) -> None:
         """
         r_k is the correction given in :cite:`Gregori.2004`. If None, or if a
@@ -1056,8 +1053,7 @@
         if isinstance(self.r_k, int):
             self.r_k = float(self.r_k)
 
-    def prepare(self, plasma_state: PlasmaState) -> None:
->>>>>>> 23e82530
+    def prepare(self, plasma_state: "PlasmaState") -> None:
         plasma_state.update_default_model("form-factors", PaulingFormFactors())
         plasma_state.update_default_model("ipd", Neglect())
 
