"""
Module to account for Ionization Potential Depression (IPD)

All these implementations and formulas are taken from 'Modifications of Bound
States in Dense Plasma Environments' by Rory A. Baggott. :cite:`Baggott.2017`
"""

import logging

import jax
from jax import numpy as jnp
from jpu import numpy as jnpu
from quadax import quadts as quad

from functools import partial

from .math import fermi_neg12_rational_approximation_antia
from .units import Quantity, ureg
from .plasma_physics import fermi_energy
from .plasma_physics import (
    chem_pot_interpolationIchimaru as chem_pot_interpolation,
    Debye_Hueckel_screening_length,
)

logger = logging.getLogger(__name__)


@jax.jit
def inverse_screening_length_e(ne: Quantity, Te: Quantity):
    """ """

    chem_pot = chem_pot_interpolation(Te, ne)
    beta = 1 / (1 * ureg.boltzmann_constant * Te)

    fermi_integral_neg1_2 = fermi_neg12_rational_approximation_antia(
        (chem_pot * beta).m_as(ureg.dimensionless)
    )

    E_F = fermi_energy(ne)

    k_sq = (
        12
        * jnp.pi ** (5 / 2)
        * (1 * ureg.elementary_charge**2 / (4 * jnp.pi * ureg.epsilon_0))
        * ne
        * beta
        * fermi_integral_neg1_2
        / (beta * E_F) ** (3 / 2)
    )

    return jnpu.sqrt(k_sq).to(1 / ureg.angstrom)


@partial(jax.jit, static_argnames=["arb_deg"])
def ipd_debye_hueckel(
    Zi: float,
    ne: Quantity,
    ni: Quantity,
    Te: Quantity,
    Ti: Quantity,
    arb_deg: bool = False,
) -> Quantity:
    """
    The correction to the ionization potential for the m-th ionization stage in
    Debye-Hueckel approximation.

    .. note::

       The Debye-Hueckel approximation is physically meaningful only when
       the coupling parameter << 1, such that Coulomb forces are weak
       perturbations.

    Parameters
    ----------
    Zi
        The charge state of the atom (note that this is the state before the
        ionization).
    ne
        Electron density. Units of 1/[length]**3.
    ni
        Ion density. Units of 1/[length]**3.
    Te
        The electron temperature.
    Ti
        The ion temperature.
    arb_deg: bool, default false
        If ``True`` the Debye screening length is evaluated using
        :py:func:`inverse_screening_length_e`, which includes solving the Fermi
        integral, rather than the classical value.

    Returns
    -------
    Quantity.
        The ipd shift in units of electronvolt.
    """
    Zbar = ne / ni

    kappa_i_sq = jnpu.sum(Zbar**2 * ureg.elementary_charge**2 * ni) / (
        1 * ureg.epsilon_0 * ureg.boltzmann_constant * Ti
    )
    if arb_deg:
        kappa_e = jnpu.sum(inverse_screening_length_e(ne, Te))
        kappa_D = jnpu.sqrt(kappa_i_sq + kappa_e**2)
    else:
        kappa_e_sq = jnpu.sum(ureg.elementary_charge**2 * ne) / (
            1 * ureg.epsilon_0 * ureg.boltzmann_constant * Te
        )
        kappa_D = jnpu.sqrt(kappa_i_sq + kappa_e_sq)

    # The ionization potential depression energy shift
    ipd_shift = kappa_D * (
        -(Zi + 1) * ureg.elementary_charge**2 / (4 * jnp.pi * ureg.epsilon_0)
    )

    return ipd_shift.to(ureg.electron_volt)


@jax.jit
def ipd_ion_sphere(
    Zi: Quantity, ne: Quantity, ni: Quantity
) -> Quantity:
    """
    The correction to the ionization potential for the m-th ionization stage in
    the ion-sphere model. The ion-sphere model considers the ions to be
    strongly correlated. (see also :cite:`Zimmermann.1980`)

    Parameters
    ----------
    Zi
        The charge state of the atom (note that this is the state before the
        ionization)
    ne
        Electron density. Units of 1/[length]**3.
    ni
        Ion density. Units of 1/[length]**3.

    Returns
    -------
    Quantity
        The ipd shift in units of electronvolt.
    """
    Zbar = ne / ni

    # The ion-sphere radius, determined by the ion density n_i such that the
    # average distance to the nearest neighbor ion is
    # approximately 2 R_0.
    R_0 = (3 * Zbar / (4 * jnp.pi * ne)) ** (1 / 3)

    ipd_shift = -(3 * (Zi + 1) * 1 * ureg.elementary_charge**2) / (
        R_0 * 8 * jnp.pi * 1 * ureg.epsilon_0
    )

    return ipd_shift.to(ureg.electron_volt)


@partial(jax.jit, static_argnames=["arb_deg"])
def ipd_stewart_pyatt(
    Zi: float,
    ne: Quantity,
    ni: Quantity,
    Te: Quantity,
    Ti: Quantity,
    arb_deg: bool = False,
) -> Quantity:
    """
    The correction to the ionization potential in the Stewart-Pyatt model using
    the small bound state approximation. This model is founded on the
    Thomas-Fermi Model for the electrons and extends it to include ions in the
    vicinity of a given nucleus. Taken from :cite:`Ropke.2019` Eq. (2).

    .. note::

       The Stewart-Pyatt value is always below both the Debye and ion sphere
       results.

    Parameters
    ----------
    Zi
        The charge state of the atom (note that this is the state before the
        ionization).
    ne
        Electron density. Units of 1/[length]**3.
    ni
        Ion density. Units of 1/[length]**3.
    Te
        The electron temperature.
    Ti
        The ion temperature.
    arb_deg: bool, default false
        If ``True`` the Debye screening length is evaluated using
        :py:func:`inverse_screening_length_e`, which includes solving the Fermi
        integral, rather than the classical value.

    Returns
    -------
    Quantity
        The ipd shift in units of electronvolt.
    """
    Zbar = ne / ni

    kappa_i_sq = jnpu.sum(Zbar**2 * ureg.elementary_charge**2 * ni) / (
        1 * ureg.epsilon_0 * ureg.boltzmann_constant * Ti
    )
    if arb_deg:
        kappa_e = jnpu.sum(inverse_screening_length_e(ne, Te))
        kappa_D = jnpu.sqrt(kappa_i_sq + kappa_e**2)
    else:
        kappa_e_sq = jnpu.sum(ureg.elementary_charge**2 * ne) / (
            1 * ureg.epsilon_0 * ureg.boltzmann_constant * Te
        )
        kappa_D = jnpu.sqrt(kappa_i_sq + kappa_e_sq)

    R_0 = (3 / (4 * jnp.pi * jnpu.sum(ni))) ** (1 / 3)

    s = 1 / kappa_D / R_0

    ipd_shift = (
        -(3 * (Zi + 1) * ureg.elementary_charge**2)
        / (8 * jnp.pi * ureg.epsilon_0 * R_0)
        * ((1 + s**3) ** (2 / 3) - s**2)
    )

    return ipd_shift.to(ureg.electron_volt)


@partial(jax.jit, static_argnames=["arb_deg", "crowley_correction"])
def ipd_stewart_pyatt_preston(
    Zi: float,
    ne: Quantity,
    ni: Quantity,
    Te: Quantity,
    Ti: Quantity,
    ion_population=None,
    arb_deg: bool = False,
    crowley_correction: bool = False,
) -> Quantity:
    """
    The Stewart Pyatt IPD, as presented by :cite:`Preston.2013`, which closely
    resembles the seminal work of :cite:`Stewart.1966`.

    The IPD is dependent on the quantity
    :math:`z^* = \\frac{\\langle z^2 \\rangle}{\\langle z\\rangle}` which is
    only calculated if an ``ion_population`` argument is given. Otherwise, we
    assume this value was the average ionization state, which is, however, not
    accurate.

    The connection between this formulation and the implementation in
    :py:func:`~.ipd_stewart_pyatt` can be found in Appendix A of
    :cite:`Pain.2022`.

    :cite:`Crowley.2014` pointed out a correction to the formula used by
    Stewart and Pyatt. This can be handled by setting the
    ``crowley_correction`` flag to true

    Parameters
    ----------
    Zi
        The charge state of the atom (note that this is the state before the
        ionization).
    ne
        Electron density. Units of 1/[length]**3.
    ni
        Ion density. Units of 1/[length]**3.
    Te
        The electron temperature.
    Ti
        The ion temperature.
    ion_population
        The ion population fractions.
    arb_deg: bool, default false
        If ``True`` the Debye screening length is evaluated using
        :py:func:`inverse_screening_length_e`, which includes solving the Fermi
        integral, rather than the classical value.
    crowley_correction: bool, default False
        If ``True`` apply the correction presented by :cite:`Crowley.2014`.

    Returns
    -------
    Quantity
        The ipd shift in units of electronvolt.
    """

    if ion_population is None:
        Zp = ne / jnpu.sum(ni)
        Zbar = ne / ni
    else:
        Z = jnp.arange(len(ion_population))
        Zbar = jnpu.mean(Z * ion_population)
        Zp = jnpu.mean(Z**2 * ion_population) / Zbar

    cc = 0 if crowley_correction else 1

    kappa_i_sq = jnpu.sum(Zbar**2 * ureg.elementary_charge**2 * ni) / (
        1 * ureg.epsilon_0 * ureg.boltzmann_constant * Ti
    )
    if arb_deg:
        kappa_e = jnpu.sum(inverse_screening_length_e(ne, Te))
        kappa_D = jnpu.sqrt(kappa_i_sq + kappa_e**2)
    else:
        kappa_e_sq = jnpu.sum(ureg.elementary_charge**2 * ne) / (
            1 * ureg.epsilon_0 * ureg.boltzmann_constant * Te
        )
        kappa_D = jnpu.sqrt(kappa_i_sq + kappa_e_sq)
    lambda_D = 1 / kappa_D

    Lambda = (
        3
        * (Zp + cc)
<<<<<<< HEAD
        * (Zi+1)
=======
        * (Zi + 1)
>>>>>>> 5999254d
        * ureg.elementary_charge**2
        / (
            4
            * ureg.epsilon_0
            * jnp.pi
            * lambda_D
            * ureg.boltzmann_constant
            * Ti
        )
    )

    ipd_shift = (
        -(1 * ureg.boltzmann_constant * Ti)
        / (2 * (Zp + cc))
        * ((1 + Lambda) ** (2 / 3) - 1)
    )

    return ipd_shift.to(ureg.electron_volt)


@partial(jax.jit, static_argnames=["arb_deg"])
def ipd_ecker_kroell(
    Zi: float,
    ne: Quantity,
    ni: Quantity,
    Te: Quantity,
    Ti: Quantity,
    Z_max: Quantity,
    arb_deg: bool = False,
    C: float | None = None,
) -> Quantity:
    """
    The ionization potential for an atom with charge Zi in the Ecker-Kroell
    model.
    Defines a critical density under which the IPD is idetical to
    :py:func:`~.ipd_debye_hueckel`. Above that value, the IPD is given by a
    Ecker Kröll length. If no value ``C`` is given, the latter value is scaled
    to have a continous IPD. Some studies (e.g. :cite:`Preston.2014` use a
    modified Ecker Kröll model, where a specific value of ``C`` (often 1) is
    set instead. For details see :cite:`EckerKroell.1963`.

    Parameters
    ----------
    Zi
        The charge state of the atom (note that this is the state before the
        ionization)
    ne
        Electron density. Units of 1/[length]**3.
    ni
        Ion density. Units of 1/[length]**3.
    Te
        The electron temperature.
    Ti
        The ion temperature.
    arb_deg: bool, default false
        If ``True`` the Debye screening length is evaluated using
        :py:func:`inverse_screening_length_e`, which includes solving the Fermi
        integral, rather than the classical value.
    C: float or None, default None
        Multiplicative factor for the high-density part of the EK model. If set
        to None, the factor is chosen to achieve a continuous IPD.

    Returns
    -------
    Quantity
        The ipd shift in units of electronvolt.

    """
    Zbar = ne / ni

    kappa_i_sq = jnpu.sum(Zbar**2 * ureg.elementary_charge**2 * ni) / (
        1 * ureg.epsilon_0 * ureg.boltzmann_constant * Ti
    )
    if arb_deg:
        kappa_e = jnpu.sum(inverse_screening_length_e(ne, Te))
        kappa_D = jnpu.sqrt(kappa_i_sq + kappa_e**2)
    else:
        kappa_e_sq = jnpu.sum(ureg.elementary_charge**2 * ne) / (
            1 * ureg.epsilon_0 * ureg.boltzmann_constant * Te
        )
        kappa_D = jnpu.sqrt(kappa_i_sq + kappa_e_sq)
    lambda_D = 1 / kappa_D

    R_0 = (3 / (4 * jnp.pi * ni)) ** (1 / 3)

    # The critical density in the model of Ecker-Kroell

    n_c = (3 / (4 * jnp.pi)) * (
        (4 * jnp.pi * 1 * ureg.epsilon_0)
        * ureg.boltzmann_constant
        * Te
        / (Z_max**2 * ureg.elementary_charge**2)
    ) ** 3

    # The constant in Ecker-Kroells model, which is determined from the
    # continuity of the potential across the critical density.

    if C is None:
        C = (
            2.2
            * jnpu.sqrt(
                ureg.elementary_charge**2
                / (ureg.boltzmann_constant * Te)
                / (4 * jnp.pi * ureg.epsilon_0)
            )
            * n_c ** (1 / 6)
        ).m_as(ureg.dimensionless)

    ipd_c1 = (
        -1 * ureg.elementary_charge**2 / (ureg.epsilon_0 * lambda_D) * (Zi + 1)
    )
    ipd_c2 = -C * ureg.elementary_charge**2 / (ureg.epsilon_0 * R_0) * (Zi + 1)

    # The ionization potential depression energy shift
    ipd_shift = jnpu.where(ni <= n_c, ipd_c1, ipd_c2)

    return ipd_shift.to(ureg.electron_volt)


@jax.jit
def ipd_pauli_blocking(
    Zi: float, ne: Quantity, ni: Quantity, Te: Quantity, Ti: Quantity
) -> Quantity:
    """
    The correction to the ionization potential due to Pauli blocking, as
    described in :cite:`Ropke.2019`.

    Parameters
    ----------
    Zi
        The charge state of the atom (note that this is the state before the
        ionization)
    ne
        Electron density. Units of 1/[length]**3.
    ni
        Ion density. Units of 1/[length]**3.
    Te
        The electron temperature.
    Ti
        The ion temperature.

    Returns
    -------
    Quantity
        The ipd shift in units of electronvolt.
    """
    # This function is not well-defined for Zi==0:
    Zi = jnp.clip(Zi, 1e-6)

    chem_pot = chem_pot_interpolation(Te, ne)

    # Reduced Bohr radius
    a_Z = ureg.a0 / Zi

    @jax.jit
    def integrand(p):
        p /= 1 * ureg.angstrom

        res = (
            p**2
            / (1 + a_Z**2 * p**2) ** 3
            * (
                1
                / (
                    jnpu.exp(
                        (
                            (1 * ureg.hbar * p) ** 2 / (2 * ureg.electron_mass)
                            - chem_pot
                        )
                        / (1 * ureg.boltzmann_constant * Te)
                    )
                    + 1
                )
            )
        )

        return res.m_as(1 / ureg.angstrom**2)

    integral, errl = quad(integrand, [0, jnp.inf], epsabs=1e-15, epsrel=1e-15)
    integral /= 1 * ureg.angstrom**3
    # The ionization potential depression energy shift
    ipd_shift = -(
        (Zi + 1)
        * ureg.elementary_charge**2
        / (4 * jnp.pi * ureg.epsilon_0)
        * (16 * a_Z**2)
        / jnp.pi
        * integral
    )

    return ipd_shift.to(ureg.electron_volt)<|MERGE_RESOLUTION|>--- conflicted
+++ resolved
@@ -306,11 +306,7 @@
     Lambda = (
         3
         * (Zp + cc)
-<<<<<<< HEAD
-        * (Zi+1)
-=======
         * (Zi + 1)
->>>>>>> 5999254d
         * ureg.elementary_charge**2
         / (
             4
