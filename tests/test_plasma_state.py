import copy

from jax import numpy as jnp

import jaxrts

ureg = jaxrts.ureg

one_comp_test_state = jaxrts.PlasmaState(
    ions=[jaxrts.Element("C")],
    Z_free=jnp.array([2]),
    mass_density=jnp.array([3.5]) * ureg.gram / ureg.centimeter**3,
    T_e=jnp.array([80]) * ureg.electron_volt / ureg.k_B,
)

mult_comp_test_state = jaxrts.PlasmaState(
    ions=[jaxrts.Element("C"), jaxrts.Element("Cl")],
    Z_free=jnp.array([2, 1.3]),
    mass_density=jnp.array([3.5, 1]) * ureg.gram / ureg.centimeter**3,
    T_e=jnp.array([80]) * ureg.electron_volt / ureg.k_B,
)

<<<<<<< HEAD

def plasmaStateEquality(state):
    logging.warning(state.models.keys())
=======
def test_PlasmaStateEquality():
>>>>>>> 435cc857
    # Test comparison with some random type
    assert state != 6
    # Test comparison with it's copy
    state_copy = copy.deepcopy(state)
    assert state == state_copy
    # Now change the copy
    state_copy.T_e *= 2
    assert state != state_copy
    # Add a new model to the state
    state_copy = copy.deepcopy(state)
    assert state == state_copy
    state_copy["form-factors"] = jaxrts.models.PaulingFormFactors()
    assert state != state_copy


def test_OneComponentPlasmaStateEquality():
    plasmaStateEquality(one_comp_test_state)


def test_MultComponentPlasmaStateEquality():
    plasmaStateEquality(mult_comp_test_state)<|MERGE_RESOLUTION|>--- conflicted
+++ resolved
@@ -20,13 +20,9 @@
     T_e=jnp.array([80]) * ureg.electron_volt / ureg.k_B,
 )
 
-<<<<<<< HEAD
-
 def plasmaStateEquality(state):
     logging.warning(state.models.keys())
-=======
-def test_PlasmaStateEquality():
->>>>>>> 435cc857
+
     # Test comparison with some random type
     assert state != 6
     # Test comparison with it's copy
