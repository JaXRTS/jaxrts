import pytest
from pathlib import Path

import sys

sys.path.append(
    "C:/Users/Samuel/Desktop/PhD/Python_Projects/JAXRTS/jaxrts/src"
)
from jax import numpy as jnp
import jaxrts
import jpu
import jaxrts.hypernetted_chain as hnc
import matplotlib.pyplot as plt
from jaxrts.units import ureg
import numpy as onp

from scipy.fftpack import rfftfreq


def test_hydrogen_pair_distribution_function_literature_values_wuensch():
    """
    Test against the computation of literature data published in Fig. 4.4., in
    :cite:`Wunsch.2011`.
    """
    for Gamma, pot in zip([1, 10, 30, 100], [13, 13, 15, 16]):
        q = hnc.construct_q_matrix(jnp.array([1]) * 1 * ureg.elementary_charge)

        T = 10 * ureg.electron_volt / ureg.boltzmann_constant
        di = 1 / (
            Gamma
            * (1 * ureg.boltzmann_constant)
            * T
            * 4
            * jnp.pi
            * ureg.epsilon_0
            / ureg.elementary_charge**2
        )

        r_lit, g_lit = onp.genfromtxt(
            Path(__file__).parent
            / f"data/Wunsch2011/Fig4.4/Gamma_{Gamma}.csv",
            unpack=True,
            delimiter=", ",
        )
        r = jpu.numpy.linspace(0.0001 * ureg.angstrom, 10 * ureg.a0, 2**pot)

        n = (1 / (di**3 * (4 * jnp.pi / 3))).to(1 / ureg.angstrom**3)

        n = jnp.array([n.m_as(1 / ureg.angstrom**3)]) * (1 / ureg.angstrom**3)

        d = jpu.numpy.cbrt(
            3 / (4 * jnp.pi * (n[:, jnp.newaxis] + n[jnp.newaxis, :]) / 2)
        )

        alpha = hnc.construct_alpha_matrix(n)

        V_s = hnc.V_s(r, q, alpha)

        dr = r[1] - r[0]
        # dk = jnp.pi / (len(r) * dr)
        # k = jnp.pi / r[-1] + jnp.arange(len(r)) * dk
        k = 2 * jnp.pi * rfftfreq(len(r), d=dr.m_as(ureg.angstrom))/ (1 * ureg.angstrom) # This works too?

        V_l_k = hnc.V_l_k(k, q, alpha)
        V_l = hnc.V_l(r, q, alpha)
        V_l_k, _ = hnc.transformPotential(V_l, r)

        g, niter = hnc.pair_distribution_function_HNC(V_s, V_l_k, r, T, n)

        interp = jnp.interp(
            r_lit,
            (r / d[0, 0]).m_as(ureg.dimensionless),
            g[0, 0, :].m_as(ureg.dimensionless),
        )

        assert jnp.all(jnp.abs(g_lit - interp) < 0.03)


def test_sinft_self_inverse():
    N = 2**12
    r = jnp.linspace(0.00, 20.0, N)

    f = r / (1 + r**2)
    f_fft = (2 / N) * jaxrts.hypernetted_chain.sinft(
        jaxrts.hypernetted_chain.sinft(f.copy())
    )
    assert jnp.max(jnp.abs(f - f_fft)) < 1e-8


def test_realfft_inversion():
    N = 2**7
    r = jnp.linspace(0.02, 20.0, N)

    f = r / (1 + r**2)
    f_fft = (2 / N) * jaxrts.hypernetted_chain.realfft(
        jaxrts.hypernetted_chain.realfft(f.copy()), isign=-1
    )
    assert jnp.max(jnp.abs(f - f_fft)) < 1e-8


def test_realfft_realfftnp_equaltity():
    N = 2**7
    r = jnp.linspace(0.02, 20.0, N)

    f = r / (1 + r**2)
    f_fft1 = jaxrts.hypernetted_chain.realfft(f.copy())
    f_fft2 = jaxrts.hypernetted_chain.realfftnp(f.copy())
    # There seems to be a small difference in index 1.
    assert jnp.quantile(jnp.abs(f_fft1 - f_fft2), 0.99) < 1e-8


def test_sinft_OLDsinft_equaltity():
    N = 2**7
    r = jnp.linspace(0.02, 20.0, N)

    f = r / (1 + r**2)
    f_fft1 = jaxrts.hypernetted_chain.sinft(f.copy())
    f_fft2 = jaxrts.hypernetted_chain.OLDsinft(f.copy())
    # There seems to be a small difference in index 1.
    assert jnp.max(jnp.abs(f_fft1 - f_fft2)) < 1e-8


def test_sinft_self_inverse():
    N = 2**14
    r = jnp.linspace(0.00, 20.0, N)

    f = r / (1 + r**2)
    f_fft = (2 / N) * jaxrts.hypernetted_chain.sinft(
        jaxrts.hypernetted_chain.sinft(f.copy())
    )
    assert jnp.max(jnp.abs(f - f_fft)) < 1e-8


@pytest.mark.skip(reason="Norm not clear")
def test_sinft_analytical_result():
    N = 2**14
    r = jnp.linspace(0.001, 1000, N)
    dr = r[1] - r[0]
    # pref = jnp.sqrt(jnp.pi)

    # dk = pref / (len(r) * dr)
    # k = pref / r[-1] + jnp.arange(len(r)) * dk
    k = rfftfreq(len(r), d=dr)

    f = 1 / jnp.sqrt(r)
    f_fft = jaxrts.hypernetted_chain.sinft(f.copy()) / jnp.sqrt(len(r) / (2))

    f_ft_analytical = jnp.sqrt(jnp.pi / (2 * k))
    factor = f_fft / f_ft_analytical
    plt.plot(k, f_fft, label="Trafo")
    plt.plot(k, f_ft_analytical, label="Ana")
    plt.plot(k, factor)
    plt.legend()
    plt.ylim(0, 2)
    plt.show()

<<<<<<< HEAD
    # assert jnp.max(jnp.abs(f_ft_analytical - f_fft)) < 1e-8


if __name__ == "__main__":
    # main()
    # test_realfft_realfftnp_equaltity()
    test_sinft_analytical_result()
=======
    # assert jnp.max(jnp.abs(f_ft_analytical - f_fft)) < 1e-8
>>>>>>> 735e427c
<|MERGE_RESOLUTION|>--- conflicted
+++ resolved
@@ -13,6 +13,8 @@
 import matplotlib.pyplot as plt
 from jaxrts.units import ureg
 import numpy as onp
+
+from scipy.fftpack import rfftfreq
 
 from scipy.fftpack import rfftfreq
 
@@ -154,14 +156,10 @@
     plt.ylim(0, 2)
     plt.show()
 
-<<<<<<< HEAD
     # assert jnp.max(jnp.abs(f_ft_analytical - f_fft)) < 1e-8
 
 
 if __name__ == "__main__":
     # main()
     # test_realfft_realfftnp_equaltity()
-    test_sinft_analytical_result()
-=======
-    # assert jnp.max(jnp.abs(f_ft_analytical - f_fft)) < 1e-8
->>>>>>> 735e427c
+    test_sinft_analytical_result()